--- conflicted
+++ resolved
@@ -908,19 +908,12 @@
 			auto &var = id.get<SPIRVariable>();
 			auto &type = get<SPIRType>(var.basetype);
 
-<<<<<<< HEAD
-			if (var.storage != StorageClassFunction && type.pointer && type.storage == StorageClassUniform &&
-			    !is_hidden_variable(var) &&
-			    (meta[type.self].decoration.decoration_flags &
-			     ((1ull << DecorationBlock) | (1ull << DecorationBufferBlock))))
-=======
 			bool is_block_storage = type.storage == StorageClassStorageBuffer || type.storage == StorageClassUniform;
 			bool has_block_flags = (meta[type.self].decoration.decoration_flags &
 			                        ((1ull << DecorationBlock) | (1ull << DecorationBufferBlock))) != 0;
 
 			if (var.storage != StorageClassFunction && type.pointer && is_block_storage && !is_hidden_variable(var) &&
 			    has_block_flags)
->>>>>>> 56acf972
 			{
 				emit_buffer_block(var);
 				emitted = true;
