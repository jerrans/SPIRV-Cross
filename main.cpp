--- conflicted
+++ resolved
@@ -579,12 +579,8 @@
 		return PlsNone;
 }
 
-<<<<<<< HEAD
-void rename_interface_variable(Compiler &compiler, const vector<Resource> &resources, const InterfaceVariableRename &rename)
-=======
 void rename_interface_variable(Compiler &compiler, const vector<Resource> &resources,
                                const InterfaceVariableRename &rename)
->>>>>>> 9b044438
 {
 	for (auto &v : resources)
 	{
