--- conflicted
+++ resolved
@@ -494,12 +494,8 @@
 	bool flatten_multidimensional_arrays = false;
 	bool use_420pack_extension = true;
 	bool remove_unused = false;
-<<<<<<< HEAD
-	bool cfg_analysis = true;
 	bool ispc = false;
 	bool ispc_debug = false;
-=======
->>>>>>> 56acf972
 };
 
 static void print_help()
@@ -968,9 +964,7 @@
 	else
 	{
 		printf("%s", glsl.c_str());
-<<<<<<< HEAD
-	}
-=======
+	}
 
 	return EXIT_SUCCESS;
 }
@@ -991,5 +985,4 @@
 		return EXIT_FAILURE;
 	}
 #endif
->>>>>>> 56acf972
 }