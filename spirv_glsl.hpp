/*
 * Copyright 2015-2018 ARM Limited
 *
 * Licensed under the Apache License, Version 2.0 (the "License");
 * you may not use this file except in compliance with the License.
 * You may obtain a copy of the License at
 *
 *     http://www.apache.org/licenses/LICENSE-2.0
 *
 * Unless required by applicable law or agreed to in writing, software
 * distributed under the License is distributed on an "AS IS" BASIS,
 * WITHOUT WARRANTIES OR CONDITIONS OF ANY KIND, either express or implied.
 * See the License for the specific language governing permissions and
 * limitations under the License.
 */
///////////////////////////////////////////////////////////////////////////////////////////////////////////////////////
// Copyright (c) 2017, Intel Corporation
// Permission is hereby granted, free of charge, to any person obtaining a copy of this software and associated
// documentation files (the "Software"), to deal in the Software without restriction, including without limitation
// the rights to use, copy, modify, merge, publish, distribute, sublicense, and/or sell copies of the Software, and to
// permit persons to whom the Software is furnished to do so, subject to the following conditions:
// The above copyright notice and this permission notice shall be included in all copies or substantial portions of
// the Software.
// THE SOFTWARE IS PROVIDED "AS IS", WITHOUT WARRANTY OF ANY KIND, EXPRESS OR IMPLIED, INCLUDING BUT NOT LIMITED TO
// THE WARRANTIES OF MERCHANTABILITY, FITNESS FOR A PARTICULAR PURPOSE AND NONINFRINGEMENT. IN NO EVENT SHALL THE
// AUTHORS OR COPYRIGHT HOLDERS BE LIABLE FOR ANY CLAIM, DAMAGES OR OTHER LIABILITY, WHETHER IN AN ACTION OF CONTRACT,
// TORT OR OTHERWISE, ARISING FROM, OUT OF OR IN CONNECTION WITH THE SOFTWARE OR THE USE OR OTHER DEALINGS IN THE
// SOFTWARE.
///////////////////////////////////////////////////////////////////////////////////////////////////////////////////////
#ifndef SPIRV_CROSS_GLSL_HPP
#define SPIRV_CROSS_GLSL_HPP

#include "spirv_cross.hpp"
#include <limits>
#include <sstream>
#include <unordered_map>
#include <unordered_set>
#include <utility>

namespace spirv_cross
{
enum PlsFormat
{
	PlsNone = 0,

	PlsR11FG11FB10F,
	PlsR32F,
	PlsRG16F,
	PlsRGB10A2,
	PlsRGBA8,
	PlsRG16,

	PlsRGBA8I,
	PlsRG16I,

	PlsRGB10A2UI,
	PlsRGBA8UI,
	PlsRG16UI,
	PlsR32UI
};

struct PlsRemap
{
	uint32_t id;
	PlsFormat format;
};

class CompilerGLSL : public Compiler
{
public:
	struct Options
	{
		// The shading language version. Corresponds to #version $VALUE.
		uint32_t version = 450;

		// Emit the OpenGL ES shading language instead of desktop OpenGL.
		bool es = false;

		// Debug option to always emit temporary variables for all expressions.
		bool force_temporary = false;

		// If true, Vulkan GLSL features are used instead of GL-compatible features.
		// Mostly useful for debugging SPIR-V files.
		bool vulkan_semantics = false;

		// If true, gl_PerVertex is explicitly redeclared in vertex, geometry and tessellation shaders.
		// The members of gl_PerVertex is determined by which built-ins are declared by the shader.
		// This option is ignored in ES versions, as redeclaration in ES is not required, and it depends on a different extension
		// (EXT_shader_io_blocks) which makes things a bit more fuzzy.
		bool separate_shader_objects = false;

		// Flattens multidimensional arrays, e.g. float foo[a][b][c] into single-dimensional arrays,
		// e.g. float foo[a * b * c].
		// This function does not change the actual SPIRType of any object.
		// Only the generated code, including declarations of interface variables are changed to be single array dimension.
		bool flatten_multidimensional_arrays = false;

		// For older desktop GLSL targets than version 420, the
		// GL_ARB_shading_language_420pack extensions is used to be able to support
		// layout(binding) on UBOs and samplers.
		// If disabled on older targets, binding decorations will be stripped.
		bool enable_420pack_extension = true;

		enum Precision
		{
			DontCare,
			Lowp,
			Mediump,
			Highp
		};

		struct
		{
			// GLSL: In vertex shaders, rewrite [0, w] depth (Vulkan/D3D style) to [-w, w] depth (GL style).
			// MSL: In vertex shaders, rewrite [-w, w] depth (GL style) to [0, w] depth.
			// HLSL: In vertex shaders, rewrite [-w, w] depth (GL style) to [0, w] depth.
			bool fixup_clipspace = false;

			// Inverts gl_Position.y or equivalent.
			bool flip_vert_y = false;
		} vertex;

		struct
		{
			// Add precision mediump float in ES targets when emitting GLES source.
			// Add precision highp int in ES targets when emitting GLES source.
			Precision default_float_precision = Mediump;
			Precision default_int_precision = Highp;
		} fragment;
	};

	void remap_pixel_local_storage(std::vector<PlsRemap> inputs, std::vector<PlsRemap> outputs)
	{
		pls_inputs = std::move(inputs);
		pls_outputs = std::move(outputs);
		remap_pls_variables();
	}

	CompilerGLSL(std::vector<uint32_t> spirv_)
	    : Compiler(move(spirv_))
	{
		init();
	}

	CompilerGLSL(const uint32_t *ir, size_t word_count)
	    : Compiler(ir, word_count)
	{
		init();
	}

	// Deprecate this interface because it doesn't overload properly with subclasses.
	// Requires awkward static casting, which was a mistake.
	SPIRV_CROSS_DEPRECATED("get_options() is obsolete, use get_common_options() instead.")
	const Options &get_options() const
	{
		return options;
	}

	const Options &get_common_options() const
	{
		return options;
	}

	// Deprecate this interface because it doesn't overload properly with subclasses.
	// Requires awkward static casting, which was a mistake.
	SPIRV_CROSS_DEPRECATED("set_options() is obsolete, use set_common_options() instead.")
	void set_options(Options &opts)
	{
		options = opts;
	}

	void set_common_options(const Options &opts)
	{
		options = opts;
	}

	std::string compile() override;

	// Returns the current string held in the conversion buffer. Useful for
	// capturing what has been converted so far when compile() throws an error.
	std::string get_partial_source();

	// Adds a line to be added right after #version in GLSL backend.
	// This is useful for enabling custom extensions which are outside the scope of SPIRV-Cross.
	// This can be combined with variable remapping.
	// A new-line will be added.
	//
	// While add_header_line() is a more generic way of adding arbitrary text to the header
	// of a GLSL file, require_extension() should be used when adding extensions since it will
	// avoid creating collisions with SPIRV-Cross generated extensions.
	//
	// Code added via add_header_line() is typically backend-specific.
	void add_header_line(const std::string &str);

	// Adds an extension which is required to run this shader, e.g.
	// require_extension("GL_KHR_my_extension");
	void require_extension(const std::string &ext);

	// Legacy GLSL compatibility method.
	// Takes a uniform or push constant variable and flattens it into a (i|u)vec4 array[N]; array instead.
	// For this to work, all types in the block must be the same basic type, e.g. mixing vec2 and vec4 is fine, but
	// mixing int and float is not.
	// The name of the uniform array will be the same as the interface block name.
	void flatten_buffer_block(uint32_t id);

	// ISPC will create a stdlib of helper functions.
	// These should be written out once and automaticaly included in all kernels
	std::string get_stdlib_source()
	{
		return stdlib_buffer ? stdlib_buffer->str() : "";
	}

	// Stdlib filename
	std::string get_stdlib_filename()
	{
		return backend.stdlib_filename;
	}

protected:
	void reset();
	void emit_function(SPIRFunction &func, const Bitset &return_flags);

	bool has_extension(const std::string &ext) const;
	void require_extension_internal(const std::string &ext);

	// Virtualize methods which need to be overridden by subclass targets like C++ and such.
	virtual void emit_function_prototype(SPIRFunction &func, const Bitset &return_flags);

	SPIRBlock *current_emitting_block = nullptr;

	virtual void emit_instruction(const Instruction &instr);
	void emit_block_instructions(SPIRBlock &block);
	virtual void emit_glsl_op(uint32_t result_type, uint32_t result_id, uint32_t op, const uint32_t *args,
	                          uint32_t count);
	virtual void emit_spv_amd_shader_ballot_op(uint32_t result_type, uint32_t result_id, uint32_t op,
	                                           const uint32_t *args, uint32_t count);
	virtual void emit_spv_amd_shader_explicit_vertex_parameter_op(uint32_t result_type, uint32_t result_id, uint32_t op,
	                                                              const uint32_t *args, uint32_t count);
	virtual void emit_spv_amd_shader_trinary_minmax_op(uint32_t result_type, uint32_t result_id, uint32_t op,
	                                                   const uint32_t *args, uint32_t count);
	virtual void emit_spv_amd_gcn_shader_op(uint32_t result_type, uint32_t result_id, uint32_t op, const uint32_t *args,
	                                        uint32_t count);
	virtual void emit_header();
	virtual void emit_sampled_image_op(uint32_t result_type, uint32_t result_id, uint32_t image_id, uint32_t samp_id);
	virtual void emit_texture_op(const Instruction &i);
	virtual void emit_subgroup_op(const Instruction &i);
	virtual std::string type_to_glsl(const SPIRType &type, uint32_t id = 0);
	virtual std::string builtin_to_glsl(spv::BuiltIn builtin, spv::StorageClass storage);
	virtual void emit_struct_member(const SPIRType &type, uint32_t member_type_id, uint32_t index,
	                                const std::string &qualifier = "", uint32_t base_offset = 0);
	virtual std::string image_type_glsl(const SPIRType &type, uint32_t id = 0);
	virtual std::string constant_expression(const SPIRConstant &c);
	std::string constant_op_expression(const SPIRConstantOp &cop);
	virtual std::string constant_expression_vector(const SPIRConstant &c, uint32_t vector);
	virtual void emit_fixup();
	virtual std::string variable_decl(const SPIRType &type, const std::string &name, uint32_t id = 0);
	virtual std::string to_func_call_arg(uint32_t id);
	virtual std::string to_function_name(uint32_t img, const SPIRType &imgtype, bool is_fetch, bool is_gather,
	                                     bool is_proj, bool has_array_offsets, bool has_offset, bool has_grad,
	                                     bool has_dref, uint32_t lod);
	virtual std::string to_function_args(uint32_t img, const SPIRType &imgtype, bool is_fetch, bool is_gather,
	                                     bool is_proj, uint32_t coord, uint32_t coord_components, uint32_t dref,
	                                     uint32_t grad_x, uint32_t grad_y, uint32_t lod, uint32_t coffset,
	                                     uint32_t offset, uint32_t bias, uint32_t comp, uint32_t sample,
	                                     bool *p_forward);
	virtual void emit_buffer_block(const SPIRVariable &type);
	virtual void emit_push_constant_block(const SPIRVariable &var);
	virtual void emit_uniform(const SPIRVariable &var);
	virtual std::string unpack_expression_type(std::string expr_str, const SPIRType &type);

	std::unique_ptr<std::ostringstream> buffer = nullptr;
	std::unique_ptr<std::ostringstream> stdlib_buffer = nullptr;

	template <typename T>
	inline void statement_inner(T &&t)
	{
		(*buffer) << std::forward<T>(t);
		statement_count++;
	}

	template <typename T, typename... Ts>
	inline void statement_inner(T &&t, Ts &&... ts)
	{
		(*buffer) << std::forward<T>(t);
		statement_count++;
		statement_inner(std::forward<Ts>(ts)...);
	}

	template <typename... Ts>
	inline void statement(Ts &&... ts)
	{
		if (force_recompile)
		{
			// Do not bother emitting code while force_recompile is active.
			// We will compile again.
			statement_count++;
			return;
		}

		if (redirect_statement)
			redirect_statement->push_back(join(std::forward<Ts>(ts)...));
		else
		{
			for (uint32_t i = 0; i < indent; i++)
				(*buffer) << "    ";

			statement_inner(std::forward<Ts>(ts)...);
			(*buffer) << '\n';
		}
	}

	template <typename... Ts>
	inline void statement_no_indent(Ts &&... ts)
	{
		auto old_indent = indent;
		indent = 0;
		statement(std::forward<Ts>(ts)...);
		indent = old_indent;
	}

	// Used for implementing continue blocks where
	// we want to obtain a list of statements we can merge
	// on a single line separated by comma.
	std::vector<std::string> *redirect_statement = nullptr;
	const SPIRBlock *current_continue_block = nullptr;

	void begin_scope();
	void end_scope();
	void end_scope_decl();
	void end_scope_decl(const std::string &decl);

	Options options;

	std::string type_to_array_glsl(const SPIRType &type);
	std::string to_array_size(const SPIRType &type, uint32_t index);
	uint32_t to_array_size_literal(const SPIRType &type, uint32_t index) const;
	std::string variable_decl(const SPIRVariable &variable);
	std::string variable_decl_function_local(SPIRVariable &variable);

	void add_local_variable_name(uint32_t id);
	void add_resource_name(uint32_t id);
	void add_member_name(SPIRType &type, uint32_t name);
	void add_function_overload(const SPIRFunction &func);

	virtual bool is_non_native_row_major_matrix(uint32_t id);
	virtual bool member_is_non_native_row_major_matrix(const SPIRType &type, uint32_t index);
	bool member_is_packed_type(const SPIRType &type, uint32_t index) const;
	virtual std::string convert_row_major_matrix(std::string exp_str, const SPIRType &exp_type, bool is_packed);

	std::unordered_set<std::string> local_variable_names;
	std::unordered_set<std::string> resource_names;
	std::unordered_map<std::string, std::unordered_set<uint64_t>> function_overloads;

	bool processing_entry_point = false;

	// Can be overriden by subclass backends for trivial things which
	// shouldn't need polymorphism.
	struct BackendVariations
	{
		std::string discard_literal = "discard";
		bool float_literal_suffix = false;
		bool double_literal_suffix = true;
		bool uint32_t_literal_suffix = true;
		bool long_long_literal_suffix = false;
		const char *basic_int_type = "int";
		const char *basic_uint_type = "uint";
		const char *half_literal_suffix = "hf";
		bool swizzle_is_function = false;
		bool shared_is_implied = false;
		bool flexible_member_array_supported = true;
		bool explicit_struct_type = false;
		bool use_initializer_list = false;
		bool use_typed_initializer_list = false;
		bool can_declare_struct_inline = true;
		bool can_declare_arrays_inline = true;
		bool native_row_major_matrix = true;
		bool use_constructor_splatting = true;
		bool boolean_mix_support = true;
		bool allow_precision_qualifiers = false;
		bool can_swizzle_scalar = false;
		bool force_gl_in_out_block = false;
<<<<<<< HEAD
		std::string stdlib_filename = "sprivcross_stdlib";
=======
		bool can_return_array = true;
		bool allow_truncated_access_chain = false;
		bool supports_extensions = false;
		bool supports_empty_struct = false;
>>>>>>> e59cc244
	} backend;

	void emit_struct(SPIRType &type);
	void emit_resources();
	void emit_buffer_block_native(const SPIRVariable &var);
	void emit_buffer_block_legacy(const SPIRVariable &var);
	void emit_buffer_block_flattened(const SPIRVariable &type);
	void emit_declared_builtin_block(spv::StorageClass storage, spv::ExecutionModel model);
	void emit_push_constant_block_vulkan(const SPIRVariable &var);
	void emit_push_constant_block_glsl(const SPIRVariable &var);
	void emit_interface_block(const SPIRVariable &type);
	void emit_flattened_io_block(const SPIRVariable &var, const char *qual);
	void emit_block_chain(SPIRBlock &block);
	void emit_hoisted_temporaries(std::vector<std::pair<uint32_t, uint32_t>> &temporaries);
	void emit_specialization_constant(const SPIRConstant &constant);
	void emit_specialization_constant_op(const SPIRConstantOp &constant);
	std::string emit_continue_block(uint32_t continue_block);
	bool attempt_emit_loop_header(SPIRBlock &block, SPIRBlock::Method method);
	void propagate_loop_dominators(const SPIRBlock &block);

	void branch(uint32_t from, uint32_t to);
	void branch_to_continue(uint32_t from, uint32_t to);
	void branch(uint32_t from, uint32_t cond, uint32_t true_block, uint32_t false_block);
	void flush_phi(uint32_t from, uint32_t to);
	bool flush_phi_required(uint32_t from, uint32_t to);
	void flush_variable_declaration(uint32_t id);
	void flush_undeclared_variables(SPIRBlock &block);

	bool should_forward(uint32_t id);
	void emit_mix_op(uint32_t result_type, uint32_t id, uint32_t left, uint32_t right, uint32_t lerp);
	bool to_trivial_mix_op(const SPIRType &type, std::string &op, uint32_t left, uint32_t right, uint32_t lerp);
	void emit_quaternary_func_op(uint32_t result_type, uint32_t result_id, uint32_t op0, uint32_t op1, uint32_t op2,
	                             uint32_t op3, const char *op);
	void emit_trinary_func_op(uint32_t result_type, uint32_t result_id, uint32_t op0, uint32_t op1, uint32_t op2,
	                          const char *op);
	void emit_binary_func_op(uint32_t result_type, uint32_t result_id, uint32_t op0, uint32_t op1, const char *op);
	void emit_binary_func_op_cast(uint32_t result_type, uint32_t result_id, uint32_t op0, uint32_t op1, const char *op,
	                              SPIRType::BaseType input_type, bool skip_cast_if_equal_type);
	void emit_unary_func_op(uint32_t result_type, uint32_t result_id, uint32_t op0, const char *op);
	void emit_unrolled_unary_op(uint32_t result_type, uint32_t result_id, uint32_t operand, const char *op);
	void emit_binary_op(uint32_t result_type, uint32_t result_id, uint32_t op0, uint32_t op1, const char *op);
	void emit_unrolled_binary_op(uint32_t result_type, uint32_t result_id, uint32_t op0, uint32_t op1, const char *op);
	void emit_binary_op_cast(uint32_t result_type, uint32_t result_id, uint32_t op0, uint32_t op1, const char *op,
	                         SPIRType::BaseType input_type, bool skip_cast_if_equal_type);

	SPIRType binary_op_bitcast_helper(std::string &cast_op0, std::string &cast_op1, SPIRType::BaseType &input_type,
	                                  uint32_t op0, uint32_t op1, bool skip_cast_if_equal_type);

	void emit_unary_op(uint32_t result_type, uint32_t result_id, uint32_t op0, const char *op);
	bool expression_is_forwarded(uint32_t id);
	SPIRExpression &emit_op(uint32_t result_type, uint32_t result_id, const std::string &rhs, bool forward_rhs,
	                        bool suppress_usage_tracking = false);
	std::string access_chain_internal(uint32_t base, const uint32_t *indices, uint32_t count, bool index_is_literal,
	                                  bool chain_only = false, bool *need_transpose = nullptr,
	                                  bool *result_is_packed = nullptr);
	std::string access_chain(uint32_t base, const uint32_t *indices, uint32_t count, const SPIRType &target_type,
	                         bool *need_transpose = nullptr, bool *result_is_packed = nullptr);

	std::string flattened_access_chain(uint32_t base, const uint32_t *indices, uint32_t count,
	                                   const SPIRType &target_type, uint32_t offset, uint32_t matrix_stride,
	                                   bool need_transpose);
	std::string flattened_access_chain_struct(uint32_t base, const uint32_t *indices, uint32_t count,
	                                          const SPIRType &target_type, uint32_t offset);
	std::string flattened_access_chain_matrix(uint32_t base, const uint32_t *indices, uint32_t count,
	                                          const SPIRType &target_type, uint32_t offset, uint32_t matrix_stride,
	                                          bool need_transpose);
	std::string flattened_access_chain_vector(uint32_t base, const uint32_t *indices, uint32_t count,
	                                          const SPIRType &target_type, uint32_t offset, uint32_t matrix_stride,
	                                          bool need_transpose);
	std::pair<std::string, uint32_t> flattened_access_chain_offset(const SPIRType &basetype, const uint32_t *indices,
	                                                               uint32_t count, uint32_t offset,
	                                                               uint32_t word_stride, bool *need_transpose = nullptr,
	                                                               uint32_t *matrix_stride = nullptr);

	const char *index_to_swizzle(uint32_t index);
	std::string remap_swizzle(const SPIRType &result_type, uint32_t input_components, const std::string &expr);
	std::string declare_temporary(uint32_t type, uint32_t id);
	void append_global_func_args(const SPIRFunction &func, uint32_t index, std::vector<std::string> &arglist);
	std::string to_expression(uint32_t id);
	std::string to_enclosed_expression(uint32_t id);
	std::string to_unpacked_expression(uint32_t id);
	std::string to_enclosed_unpacked_expression(uint32_t id);
	std::string to_extract_component_expression(uint32_t id, uint32_t index);
	std::string enclose_expression(const std::string &expr);
	void strip_enclosed_expression(std::string &expr);
	std::string to_member_name(const SPIRType &type, uint32_t index);
	virtual std::string type_to_glsl_constructor(const SPIRType &type);
	std::string argument_decl(const SPIRFunction::Parameter &arg);
	virtual std::string to_qualifiers_glsl(uint32_t id);
	const char *to_precision_qualifiers_glsl(uint32_t id);
	virtual const char *to_storage_qualifiers_glsl(const SPIRVariable &var);
	const char *flags_to_precision_qualifiers_glsl(const SPIRType &type, const Bitset &flags);
	const char *format_to_glsl(spv::ImageFormat format);
	virtual std::string layout_for_member(const SPIRType &type, uint32_t index);
<<<<<<< HEAD
	virtual std::string to_interpolation_qualifiers(uint64_t flags);
	uint64_t combined_decoration_for_member(const SPIRType &type, uint32_t index);
	virtual std::string layout_for_variable(const SPIRVariable &variable);
=======
	virtual std::string to_interpolation_qualifiers(const Bitset &flags);
	Bitset combined_decoration_for_member(const SPIRType &type, uint32_t index);
	std::string layout_for_variable(const SPIRVariable &variable);
>>>>>>> e59cc244
	std::string to_combined_image_sampler(uint32_t image_id, uint32_t samp_id);
	virtual bool skip_argument(uint32_t id) const;
	virtual void emit_array_copy(const std::string &lhs, uint32_t rhs_id);

	bool buffer_is_packing_standard(const SPIRType &type, BufferPackingStandard packing, uint32_t start_offset = 0,
	                                uint32_t end_offset = std::numeric_limits<uint32_t>::max());
	uint32_t type_to_packed_base_size(const SPIRType &type, BufferPackingStandard packing);
	uint32_t type_to_packed_alignment(const SPIRType &type, const Bitset &flags, BufferPackingStandard packing);
	uint32_t type_to_packed_array_stride(const SPIRType &type, const Bitset &flags, BufferPackingStandard packing);
	uint32_t type_to_packed_size(const SPIRType &type, const Bitset &flags, BufferPackingStandard packing);

	std::string bitcast_glsl(const SPIRType &result_type, uint32_t arg);
	virtual std::string bitcast_glsl_op(const SPIRType &result_type, const SPIRType &argument_type);

	std::string bitcast_expression(SPIRType::BaseType target_type, uint32_t arg);
	std::string bitcast_expression(const SPIRType &target_type, SPIRType::BaseType expr_type, const std::string &expr);

	std::string build_composite_combiner(uint32_t result_type, const uint32_t *elems, uint32_t length);
	virtual bool is_trivial_bitcast_glsl_op(const SPIRType &out_type, const SPIRType &in_type);
	bool remove_duplicate_swizzle(std::string &op);
	bool remove_unity_swizzle(uint32_t base, std::string &op);

	// Can modify flags to remote readonly/writeonly if image type
	// and force recompile.
	bool check_atomic_image(uint32_t id);

	virtual void replace_illegal_names();
	virtual void emit_entry_point_declarations();

	void replace_fragment_output(SPIRVariable &var);
	void replace_fragment_outputs();
	bool check_explicit_lod_allowed(uint32_t lod);
	std::string legacy_tex_op(const std::string &op, const SPIRType &imgtype, uint32_t lod);

	uint32_t indent = 0;

	std::unordered_set<uint32_t> emitted_functions;

	std::unordered_set<uint32_t> flattened_buffer_blocks;
	std::unordered_set<uint32_t> flattened_structs;

	std::string load_flattened_struct(SPIRVariable &var);
	std::string to_flattened_struct_member(const SPIRVariable &var, uint32_t index);
	void store_flattened_struct(SPIRVariable &var, uint32_t value);

	// Usage tracking. If a temporary is used more than once, use the temporary instead to
	// avoid AST explosion when SPIRV is generated with pure SSA and doesn't write stuff to variables.
	std::unordered_map<uint32_t, uint32_t> expression_usage_counts;
	void track_expression_read(uint32_t id);

	std::vector<std::string> forced_extensions;
	std::vector<std::string> header_lines;

	uint32_t statement_count;

	inline bool is_legacy() const
	{
		return (options.es && options.version < 300) || (!options.es && options.version < 130);
	}

	inline bool is_legacy_es() const
	{
		return options.es && options.version < 300;
	}

	inline bool is_legacy_desktop() const
	{
		return !options.es && options.version < 130;
	}

	bool args_will_forward(uint32_t id, const uint32_t *args, uint32_t num_args, bool pure);
	void register_call_out_argument(uint32_t id);
	void register_impure_function_call();
	void register_control_dependent_expression(uint32_t expr);

	// GL_EXT_shader_pixel_local_storage support.
	std::vector<PlsRemap> pls_inputs;
	std::vector<PlsRemap> pls_outputs;
	std::string pls_decl(const PlsRemap &variable);
	const char *to_pls_qualifiers_glsl(const SPIRVariable &variable);
	void emit_pls();
	void remap_pls_variables();

	void add_variable(std::unordered_set<std::string> &variables, uint32_t id);
	void add_variable(std::unordered_set<std::string> &variables, std::string &name);
	void check_function_call_constraints(const uint32_t *args, uint32_t length);
	void handle_invalid_expression(uint32_t id);
	void find_static_extensions();

	std::string emit_for_loop_initializers(const SPIRBlock &block);
	bool for_loop_initializers_are_same_type(const SPIRBlock &block);
<<<<<<< HEAD
	virtual bool optimize_read_modify_write(const std::string &lhs, const std::string &rhs);
=======
	bool optimize_read_modify_write(const SPIRType &type, const std::string &lhs, const std::string &rhs);
>>>>>>> e59cc244
	void fixup_image_load_store_access();

	bool type_is_empty(const SPIRType &type);

	virtual void declare_undefined_values();

	static std::string sanitize_underscores(const std::string &str);

	bool can_use_io_location(spv::StorageClass storage, bool block);
	const Instruction *get_next_instruction_in_block(const Instruction &instr);
	static uint32_t mask_relevant_memory_semantics(uint32_t semantics);

	std::string convert_half_to_string(const SPIRConstant &value, uint32_t col, uint32_t row);
	std::string convert_float_to_string(const SPIRConstant &value, uint32_t col, uint32_t row);
	std::string convert_double_to_string(const SPIRConstant &value, uint32_t col, uint32_t row);

	std::string convert_separate_image_to_combined(uint32_t id);

private:
	void init()
	{
		if (source.known)
		{
			options.es = source.es;
			options.version = source.version;
		}
	}
};
} // namespace spirv_cross

#endif<|MERGE_RESOLUTION|>--- conflicted
+++ resolved
@@ -379,14 +379,11 @@
 		bool allow_precision_qualifiers = false;
 		bool can_swizzle_scalar = false;
 		bool force_gl_in_out_block = false;
-<<<<<<< HEAD
-		std::string stdlib_filename = "sprivcross_stdlib";
-=======
 		bool can_return_array = true;
 		bool allow_truncated_access_chain = false;
 		bool supports_extensions = false;
 		bool supports_empty_struct = false;
->>>>>>> e59cc244
+		std::string stdlib_filename = "sprivcross_stdlib";
 	} backend;
 
 	void emit_struct(SPIRType &type);
@@ -481,15 +478,9 @@
 	const char *flags_to_precision_qualifiers_glsl(const SPIRType &type, const Bitset &flags);
 	const char *format_to_glsl(spv::ImageFormat format);
 	virtual std::string layout_for_member(const SPIRType &type, uint32_t index);
-<<<<<<< HEAD
-	virtual std::string to_interpolation_qualifiers(uint64_t flags);
-	uint64_t combined_decoration_for_member(const SPIRType &type, uint32_t index);
-	virtual std::string layout_for_variable(const SPIRVariable &variable);
-=======
 	virtual std::string to_interpolation_qualifiers(const Bitset &flags);
 	Bitset combined_decoration_for_member(const SPIRType &type, uint32_t index);
-	std::string layout_for_variable(const SPIRVariable &variable);
->>>>>>> e59cc244
+	virtual std::string layout_for_variable(const SPIRVariable &variable);
 	std::string to_combined_image_sampler(uint32_t image_id, uint32_t samp_id);
 	virtual bool skip_argument(uint32_t id) const;
 	virtual void emit_array_copy(const std::string &lhs, uint32_t rhs_id);
@@ -581,11 +572,7 @@
 
 	std::string emit_for_loop_initializers(const SPIRBlock &block);
 	bool for_loop_initializers_are_same_type(const SPIRBlock &block);
-<<<<<<< HEAD
-	virtual bool optimize_read_modify_write(const std::string &lhs, const std::string &rhs);
-=======
-	bool optimize_read_modify_write(const SPIRType &type, const std::string &lhs, const std::string &rhs);
->>>>>>> e59cc244
+	virtual bool optimize_read_modify_write(const SPIRType &type, const std::string &lhs, const std::string &rhs);
 	void fixup_image_load_store_access();
 
 	bool type_is_empty(const SPIRType &type);
