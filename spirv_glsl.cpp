--- conflicted
+++ resolved
@@ -1194,7 +1194,7 @@
 		// which is not allowed.
 		auto member_name = get_member_name(type.self, i);
 		set_member_name(type.self, i, sanitize_underscores(join(to_name(type.self), "_", member_name)));
-		statement(member_decl(type, membertype, i, qual), ";");
+		emit_stuct_member(type, member, i, qual);
 		// Restore member name.
 		set_member_name(type.self, i, member_name);
 		i++;
@@ -1206,15 +1206,6 @@
 	flattened_structs.insert(var.self);
 }
 
-<<<<<<< HEAD
-		uint32_t i = 0;
-		for (auto &member : type.member_types)
-		{
-			add_member_name(type, i);
-			emit_stuct_member(type, member, i);
-			i++;
-		}
-=======
 void CompilerGLSL::emit_interface_block(const SPIRVariable &var)
 {
 	auto &type = get<SPIRType>(var.basetype);
@@ -1222,7 +1213,6 @@
 	// Either make it plain in/out or in/out blocks depending on what shader is doing ...
 	bool block = (meta[type.self].decoration.decoration_flags & (1ull << DecorationBlock)) != 0;
 	const char *qual = to_storage_qualifiers_glsl(var);
->>>>>>> 5eb447f4
 
 	if (block)
 	{
@@ -1266,24 +1256,7 @@
 			for (auto &member : type.member_types)
 			{
 				add_member_name(type, i);
-
-<<<<<<< HEAD
-				if (membertype.basetype == SPIRType::Struct)
-					SPIRV_CROSS_THROW("Cannot flatten struct inside structs in I/O variables.");
-
-				// Pass in the varying qualifier here so it will appear in the correct declaration order.
-				// Replace member name while emitting it so it encodes both struct name and member name.
-				// Sanitize underscores because joining the two identifiers might create more than 1 underscore in a row,
-				// which is not allowed.
-				auto member_name = get_member_name(type.self, i);
-				set_member_name(type.self, i, sanitize_underscores(join(to_name(type.self), "_", member_name)));
-				emit_stuct_member(type, member, i, qual);
-				// Restore member name.
-				set_member_name(type.self, i, member_name);
-=======
-				auto &membertype = get<SPIRType>(member);
-				statement(member_decl(type, membertype, i), ";");
->>>>>>> 5eb447f4
+				emit_stuct_member(type, member, i);
 				i++;
 			}
 
