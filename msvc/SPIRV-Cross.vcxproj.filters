﻿<?xml version="1.0" encoding="utf-8"?>
<Project ToolsVersion="4.0" xmlns="http://schemas.microsoft.com/developer/msbuild/2003">
  <ItemGroup>
    <Filter Include="Source Files">
      <UniqueIdentifier>{4FC737F1-C7A5-4376-A066-2A32D752A2FF}</UniqueIdentifier>
      <Extensions>cpp;c;cc;cxx;def;odl;idl;hpj;bat;asm;asmx</Extensions>
    </Filter>
    <Filter Include="Header Files">
      <UniqueIdentifier>{93995380-89BD-4b04-88EB-625FBE52EBFB}</UniqueIdentifier>
      <Extensions>h;hh;hpp;hxx;hm;inl;inc;xsd</Extensions>
    </Filter>
    <Filter Include="Resource Files">
      <UniqueIdentifier>{67DA6AB6-F800-4c08-8B7A-83BB121AAD01}</UniqueIdentifier>
      <Extensions>rc;ico;cur;bmp;dlg;rc2;rct;bin;rgs;gif;jpg;jpeg;jpe;resx;tiff;tif;png;wav;mfcribbon-ms</Extensions>
    </Filter>
    <Filter Include="Include">
      <UniqueIdentifier>{bbe95180-6cbd-49f2-9945-bcf3afea2a2a}</UniqueIdentifier>
    </Filter>
  </ItemGroup>
  <ItemGroup>
    <ClCompile Include="..\main.cpp">
      <Filter>Source Files</Filter>
    </ClCompile>
    <ClCompile Include="..\spirv_cross.cpp">
      <Filter>Source Files</Filter>
    </ClCompile>
    <ClCompile Include="..\spirv_glsl.cpp">
      <Filter>Source Files</Filter>
    </ClCompile>
    <ClCompile Include="..\spirv_cpp.cpp">
      <Filter>Source Files</Filter>
    </ClCompile>
    <ClCompile Include="..\spirv_msl.cpp">
      <Filter>Source Files</Filter>
    </ClCompile>
    <ClCompile Include="..\spirv_cfg.cpp">
      <Filter>Source Files</Filter>
    </ClCompile>
    <ClCompile Include="..\spirv_hlsl.cpp">
      <Filter>Source Files</Filter>
    </ClCompile>
<<<<<<< HEAD
    <ClCompile Include="..\spirv_ispc.cpp">
=======
    <ClCompile Include="..\spirv_cross_util.cpp">
>>>>>>> e59cc244
      <Filter>Source Files</Filter>
    </ClCompile>
  </ItemGroup>
  <ItemGroup>
    <ClInclude Include="..\GLSL.std.450.h">
      <Filter>Header Files</Filter>
    </ClInclude>
    <ClInclude Include="..\spirv_cross.hpp">
      <Filter>Header Files</Filter>
    </ClInclude>
    <ClInclude Include="..\spirv_glsl.hpp">
      <Filter>Header Files</Filter>
    </ClInclude>
    <ClInclude Include="..\spirv.hpp">
      <Filter>Header Files</Filter>
    </ClInclude>
    <ClInclude Include="..\spirv_common.hpp">
      <Filter>Header Files</Filter>
    </ClInclude>
    <ClInclude Include="..\spirv_cpp.hpp">
      <Filter>Header Files</Filter>
    </ClInclude>
    <ClInclude Include="..\spirv_msl.hpp">
      <Filter>Header Files</Filter>
    </ClInclude>
    <ClInclude Include="..\spirv_cfg.hpp">
      <Filter>Header Files</Filter>
    </ClInclude>
    <ClInclude Include="..\spirv_hlsl.hpp">
      <Filter>Header Files</Filter>
    </ClInclude>
<<<<<<< HEAD
    <ClInclude Include="..\spirv_ispc.hpp">
      <Filter>Header Files</Filter>
    </ClInclude>
    <ClInclude Include="..\include\spirv_cross\barrier.hpp">
      <Filter>Include</Filter>
    </ClInclude>
    <ClInclude Include="..\include\spirv_cross\external_interface.h">
      <Filter>Include</Filter>
    </ClInclude>
    <ClInclude Include="..\include\spirv_cross\image.hpp">
      <Filter>Include</Filter>
    </ClInclude>
    <ClInclude Include="..\include\spirv_cross\internal_interface.hpp">
      <Filter>Include</Filter>
    </ClInclude>
    <ClInclude Include="..\include\spirv_cross\sampler.hpp">
      <Filter>Include</Filter>
    </ClInclude>
    <ClInclude Include="..\include\spirv_cross\thread_group.hpp">
      <Filter>Include</Filter>
    </ClInclude>
=======
    <ClInclude Include="..\spirv_cross_util.hpp">
      <Filter>Header Files</Filter>
    </ClInclude>
>>>>>>> e59cc244
  </ItemGroup>
</Project><|MERGE_RESOLUTION|>--- conflicted
+++ resolved
@@ -39,11 +39,10 @@
     <ClCompile Include="..\spirv_hlsl.cpp">
       <Filter>Source Files</Filter>
     </ClCompile>
-<<<<<<< HEAD
+    <ClCompile Include="..\spirv_cross_util.cpp">
+      <Filter>Source Files</Filter>
+    </ClCompile>
     <ClCompile Include="..\spirv_ispc.cpp">
-=======
-    <ClCompile Include="..\spirv_cross_util.cpp">
->>>>>>> e59cc244
       <Filter>Source Files</Filter>
     </ClCompile>
   </ItemGroup>
@@ -75,7 +74,9 @@
     <ClInclude Include="..\spirv_hlsl.hpp">
       <Filter>Header Files</Filter>
     </ClInclude>
-<<<<<<< HEAD
+    <ClInclude Include="..\spirv_cross_util.hpp">
+      <Filter>Header Files</Filter>
+    </ClInclude>
     <ClInclude Include="..\spirv_ispc.hpp">
       <Filter>Header Files</Filter>
     </ClInclude>
@@ -97,10 +98,5 @@
     <ClInclude Include="..\include\spirv_cross\thread_group.hpp">
       <Filter>Include</Filter>
     </ClInclude>
-=======
-    <ClInclude Include="..\spirv_cross_util.hpp">
-      <Filter>Header Files</Filter>
-    </ClInclude>
->>>>>>> e59cc244
   </ItemGroup>
 </Project>