#!/usr/bin/env python3

import sys
import os
import os.path
import subprocess
import tempfile
import re
import itertools
import hashlib
import shutil
import argparse

METALC = '/Applications/Xcode.app/Contents/Developer/Platforms/iPhoneOS.platform/usr/bin/metal'

def parse_stats(stats):
    m = re.search('([0-9]+) work registers', stats)
    registers = int(m.group(1)) if m else 0

    m = re.search('([0-9]+) uniform registers', stats)
    uniform_regs = int(m.group(1)) if m else 0

    m_list = re.findall('(-?[0-9]+)\s+(-?[0-9]+)\s+(-?[0-9]+)', stats)
    alu_short = float(m_list[1][0]) if m_list else 0
    ls_short = float(m_list[1][1]) if m_list else 0
    tex_short = float(m_list[1][2]) if m_list else 0
    alu_long = float(m_list[2][0]) if m_list else 0
    ls_long = float(m_list[2][1]) if m_list else 0
    tex_long = float(m_list[2][2]) if m_list else 0

    return (registers, uniform_regs, alu_short, ls_short, tex_short, alu_long, ls_long, tex_long)

def get_shader_type(shader):
    _, ext = os.path.splitext(shader)
    if ext == '.vert':
        return '--vertex'
    elif ext == '.frag':
        return '--fragment'
    elif ext == '.comp':
        return '--compute'
    elif ext == '.tesc':
        return '--tessellation_control'
    elif ext == '.tese':
        return '--tessellation_evaluation'
    elif ext == '.geom':
        return '--geometry'
    else:
        return ''

def get_shader_stats(shader):
    f, path = tempfile.mkstemp()

    os.close(f)
    p = subprocess.Popen(['malisc', get_shader_type(shader), '--core', 'Mali-T760', '-V', shader], stdout = subprocess.PIPE, stderr = subprocess.PIPE)
    stdout, stderr = p.communicate()
    os.remove(path)

    if p.returncode != 0:
        print(stderr.decode('utf-8'))
        raise OSError('malisc failed')
    p.wait()

    returned = stdout.decode('utf-8')
    return parse_stats(returned)

def validate_shader_msl(shader):
    subprocess.check_call([METALC, '-x', 'metal', '-std=ios-metal1.0', '-Werror', shader])

def cross_compile_msl(shader):
    spirv_f, spirv_path = tempfile.mkstemp()
    msl_f, msl_path = tempfile.mkstemp(suffix = os.path.basename(shader))
    os.close(spirv_f)
    os.close(msl_f)
    subprocess.check_call(['glslangValidator', '-V', '-o', spirv_path, shader])
    spirv_cross_path = './spirv-cross'
    subprocess.check_call([spirv_cross_path, '--entry', 'main', '--output', msl_path, spirv_path, '--metal'])
    subprocess.check_call(['spirv-val', spirv_path])

    if os.path.exists(METALC):
        validate_shader_msl(msl_path)

    return (spirv_path, msl_path)

<<<<<<< HEAD
def cross_compile_hlsl(shader):
    spirv_f, spirv_path = tempfile.mkstemp()
    hlsl_f, hlsl_path = tempfile.mkstemp(suffix = os.path.basename(shader))
    os.close(spirv_f)
    os.close(hlsl_f)
    subprocess.check_call(['glslangValidator', '-V', '-o', spirv_path, shader])
    spirv_cross_path = './spirv-cross'
    subprocess.check_call([spirv_cross_path, '--entry', 'main', '--output', msl_path, spirv_path, '--hlsl'])
    subprocess.check_call(['spirv-val', spirv_path])

    # TODO: Add optional validation of the HLSL output.
    return (spirv_path, msl_path)
=======
def validate_shader(shader, vulkan):
    if vulkan:
        subprocess.check_call(['glslangValidator', '-V', shader])
    else:
        subprocess.check_call(['glslangValidator', shader])
>>>>>>> 20f149a9

def cross_compile(shader, vulkan, spirv, invalid_spirv, eliminate, is_legacy, flatten_ubo):
    spirv_f, spirv_path = tempfile.mkstemp()
    glsl_f, glsl_path = tempfile.mkstemp(suffix = os.path.basename(shader))
    os.close(spirv_f)
    os.close(glsl_f)

    if vulkan or spirv:
        vulkan_glsl_f, vulkan_glsl_path = tempfile.mkstemp(suffix = os.path.basename(shader))
        os.close(vulkan_glsl_f)

    if spirv:
        subprocess.check_call(['spirv-as', '-o', spirv_path, shader])
    else:
        subprocess.check_call(['glslangValidator', '-V', '-o', spirv_path, shader])

    if not invalid_spirv:
        subprocess.check_call(['spirv-val', spirv_path])

    extra_args = []
    if eliminate:
        extra_args += ['--remove-unused-variables']
    if is_legacy:
        extra_args += ['--version', '100', '--es']
    if flatten_ubo:
        extra_args += ['--flatten-ubo']

    spirv_cross_path = './spirv-cross'
    subprocess.check_call([spirv_cross_path, '--entry', 'main', '--output', glsl_path, spirv_path] + extra_args)

    # A shader might not be possible to make valid GLSL from, skip validation for this case.
    if (not ('nocompat' in glsl_path)) and (not spirv):
        validate_shader(glsl_path, False)

    if vulkan or spirv:
        subprocess.check_call([spirv_cross_path, '--entry', 'main', '--vulkan-semantics', '--output', vulkan_glsl_path, spirv_path] + extra_args)
        validate_shader(vulkan_glsl_path, vulkan)

    return (spirv_path, glsl_path, vulkan_glsl_path if vulkan else None)

def md5_for_file(path):
    md5 = hashlib.md5()
    with open(path, 'rb') as f:
        for chunk in iter(lambda: f.read(8192), b''):
            md5.update(chunk)
    return md5.digest()

def make_reference_dir(path):
    base = os.path.dirname(path)
    if not os.path.exists(base):
        os.makedirs(base)

def reference_path(directory, relpath):
    split_paths = os.path.split(directory)
    reference_dir = os.path.join(split_paths[0], 'reference/')
    reference_dir = os.path.join(reference_dir, split_paths[1])
    return os.path.join(reference_dir, relpath)

def regression_check(shader, glsl, update, keep):
    reference = reference_path(shader[0], shader[1])
    joined_path = os.path.join(shader[0], shader[1])
    print('Reference shader path:', reference)

    if os.path.exists(reference):
        if md5_for_file(glsl) != md5_for_file(reference):
            if update:
                print('Generated GLSL has changed for {}!'.format(reference))
                # If we expect changes, update the reference file.
                if os.path.exists(reference):
                    os.remove(reference)
                make_reference_dir(reference)
                shutil.move(glsl, reference)
            else:
                print('Generated GLSL in {} does not match reference {}!'.format(glsl, reference))
                with open(glsl, 'r') as f:
                    print('')
                    print('Generated:')
                    print('======================')
                    print(f.read())
                    print('======================')
                    print('')

                # Otherwise, fail the test. Keep the shader file around so we can inspect.
                if not keep:
                    os.remove(glsl)
                sys.exit(1)
        else:
            os.remove(glsl)
    else:
        print('Found new shader {}. Placing GLSL in {}'.format(joined_path, reference))
        make_reference_dir(reference)
        shutil.move(glsl, reference)

def shader_is_vulkan(shader):
    return '.vk.' in shader

def shader_is_desktop(shader):
    return '.desktop.' in shader

def shader_is_eliminate_dead_variables(shader):
    return '.noeliminate.' not in shader

def shader_is_spirv(shader):
    return '.asm.' in shader

def shader_is_invalid_spirv(shader):
    return '.invalid.' in shader

def shader_is_legacy(shader):
    return '.legacy.' in shader

def shader_is_flatten_ubo(shader):
    return '.flatten.' in shader

def test_shader(stats, shader, update, keep):
    joined_path = os.path.join(shader[0], shader[1])
    vulkan = shader_is_vulkan(shader[1])
    desktop = shader_is_desktop(shader[1])
    eliminate = shader_is_eliminate_dead_variables(shader[1])
    is_spirv = shader_is_spirv(shader[1])
    invalid_spirv = shader_is_invalid_spirv(shader[1])
    is_legacy = shader_is_legacy(shader[1])
    flatten_ubo = shader_is_flatten_ubo(shader[1])

    print('Testing shader:', joined_path)
    spirv, glsl, vulkan_glsl = cross_compile(joined_path, vulkan, is_spirv, invalid_spirv, eliminate, is_legacy, flatten_ubo)

    # Only test GLSL stats if we have a shader following GL semantics.
    if stats and (not vulkan) and (not is_spirv) and (not desktop):
        cross_stats = get_shader_stats(glsl)

    regression_check(shader, glsl, update, keep)
    if vulkan_glsl:
        regression_check((shader[0], shader[1] + '.vk'), vulkan_glsl, update, keep)
    os.remove(spirv)

    if stats and (not vulkan) and (not is_spirv) and (not desktop):
        pristine_stats = get_shader_stats(joined_path)

        a = []
        a.append(shader[1])
        for i in pristine_stats:
            a.append(str(i))
        for i in cross_stats:
            a.append(str(i))
        print(','.join(a), file = stats)

def test_shader_msl(stats, shader, update, keep):
    joined_path = os.path.join(shader[0], shader[1])
    print('Testing MSL shader:', joined_path)
    spirv, msl = cross_compile_msl(joined_path)
    regression_check(shader, msl, update, keep)
    os.remove(spirv)

def test_shader_hlsl(stats, shader, update, keep):
    joined_path = os.path.join(shader[0], shader[1])
    print('Testing HLSL shader:', joined_path)
    spirv, msl = cross_compile_hlsl(joined_path)
    regression_check(shader, msl, update, keep)
    os.remove(spirv)

def test_shaders_helper(stats, shader_dir, update, malisc, keep, backend):
    for root, dirs, files in os.walk(os.path.join(shader_dir)):
        for i in files:
            path = os.path.join(root, i)
            relpath = os.path.relpath(path, shader_dir)
            if backend == 'metal':
                test_shader_msl(stats, (shader_dir, relpath), update, keep)
            elif backend == 'hlsl':
                test_shader_hlsl(stats, (shader_dir, relpath), update, keep)
            else:
                test_shader(stats, (shader_dir, relpath), update, keep)

def test_shaders(shader_dir, update, malisc, keep, backend):
    if malisc:
        with open('stats.csv', 'w') as stats:
            print('Shader,OrigRegs,OrigUniRegs,OrigALUShort,OrigLSShort,OrigTEXShort,OrigALULong,OrigLSLong,OrigTEXLong,CrossRegs,CrossUniRegs,CrossALUShort,CrossLSShort,CrossTEXShort,CrossALULong,CrossLSLong,CrossTEXLong', file = stats)
            test_shaders_helper(stats, shader_dir, update, malisc, keep, backend)
    else:
        test_shaders_helper(None, shader_dir, update, malisc, keep, backend)

def main():
    parser = argparse.ArgumentParser(description = 'Script for regression testing.')
    parser.add_argument('folder',
            help = 'Folder containing shader files to test.')
    parser.add_argument('--update',
            action = 'store_true',
            help = 'Updates reference files if there is a mismatch. Use when legitimate changes in output is found.')
    parser.add_argument('--keep',
            action = 'store_true',
            help = 'Leave failed GLSL shaders on disk if they fail regression. Useful for debugging.')
    parser.add_argument('--malisc',
            action = 'store_true',
            help = 'Use malisc offline compiler to determine static cycle counts before and after spirv-cross.')
    parser.add_argument('--metal',
            action = 'store_true',
            help = 'Test Metal backend.')
    parser.add_argument('--hlsl',
            action = 'store_true',
            help = 'Test HLSL backend.')
    args = parser.parse_args()

    if not args.folder:
        sys.stderr.write('Need shader folder.\n')
        sys.exit(1)

<<<<<<< HEAD
    test_shaders(args.folder, args.update, args.malisc, args.keep, 'metal' if args.metal else ('hlsl' if args.hlsl else 'glsl'))
=======
    if os.path.exists(METALC):
        subprocess.check_call([METALC, '--version'])

    test_shaders(args.folder, args.update, args.malisc, args.keep, 'metal' if args.metal else 'glsl')
>>>>>>> 20f149a9
    if args.malisc:
        print('Stats in stats.csv!')
    print('Tests completed!')

if __name__ == '__main__':
    main()<|MERGE_RESOLUTION|>--- conflicted
+++ resolved
@@ -81,7 +81,6 @@
 
     return (spirv_path, msl_path)
 
-<<<<<<< HEAD
 def cross_compile_hlsl(shader):
     spirv_f, spirv_path = tempfile.mkstemp()
     hlsl_f, hlsl_path = tempfile.mkstemp(suffix = os.path.basename(shader))
@@ -94,13 +93,12 @@
 
     # TODO: Add optional validation of the HLSL output.
     return (spirv_path, msl_path)
-=======
+
 def validate_shader(shader, vulkan):
     if vulkan:
         subprocess.check_call(['glslangValidator', '-V', shader])
     else:
         subprocess.check_call(['glslangValidator', shader])
->>>>>>> 20f149a9
 
 def cross_compile(shader, vulkan, spirv, invalid_spirv, eliminate, is_legacy, flatten_ubo):
     spirv_f, spirv_path = tempfile.mkstemp()
@@ -307,14 +305,10 @@
         sys.stderr.write('Need shader folder.\n')
         sys.exit(1)
 
-<<<<<<< HEAD
-    test_shaders(args.folder, args.update, args.malisc, args.keep, 'metal' if args.metal else ('hlsl' if args.hlsl else 'glsl'))
-=======
     if os.path.exists(METALC):
         subprocess.check_call([METALC, '--version'])
 
-    test_shaders(args.folder, args.update, args.malisc, args.keep, 'metal' if args.metal else 'glsl')
->>>>>>> 20f149a9
+    test_shaders(args.folder, args.update, args.malisc, args.keep, 'metal' if args.metal else ('hlsl' if args.hlsl else 'glsl'))
     if args.malisc:
         print('Stats in stats.csv!')
     print('Tests completed!')
