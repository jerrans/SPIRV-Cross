/*
 * Copyright 2015-2017 ARM Limited
 *
 * Licensed under the Apache License, Version 2.0 (the "License");
 * you may not use this file except in compliance with the License.
 * You may obtain a copy of the License at
 *
 *     http://www.apache.org/licenses/LICENSE-2.0
 *
 * Unless required by applicable law or agreed to in writing, software
 * distributed under the License is distributed on an "AS IS" BASIS,
 * WITHOUT WARRANTIES OR CONDITIONS OF ANY KIND, either express or implied.
 * See the License for the specific language governing permissions and
 * limitations under the License.
 */

#include "spirv_cross.hpp"
#include "GLSL.std.450.h"
#include "spirv_cfg.hpp"
#include <algorithm>
#include <cstring>
#include <utility>

using namespace std;
using namespace spv;
using namespace spirv_cross;

#define log(...) fprintf(stderr, __VA_ARGS__)

static string ensure_valid_identifier(const string &name, bool member)
{
	// Functions in glslangValidator are mangled with name(<mangled> stuff.
	// Normally, we would never see '(' in any legal identifiers, so just strip them out.
	auto str = name.substr(0, name.find('('));

	for (uint32_t i = 0; i < str.size(); i++)
	{
		auto &c = str[i];

		if (member)
		{
			// _m<num> variables are reserved by the internal implementation,
			// otherwise, make sure the name is a valid identifier.
			if (i == 0)
				c = isalpha(c) ? c : '_';
			else if (i == 2 && str[0] == '_' && str[1] == 'm')
				c = isalpha(c) ? c : '_';
			else
				c = isalnum(c) ? c : '_';
		}
		else
		{
			// _<num> variables are reserved by the internal implementation,
			// otherwise, make sure the name is a valid identifier.
			if (i == 0 || (str[0] == '_' && i == 1))
				c = isalpha(c) ? c : '_';
			else
				c = isalnum(c) ? c : '_';
		}
	}
	return str;
}

Instruction::Instruction(const vector<uint32_t> &spirv, uint32_t &index)
{
	op = spirv[index] & 0xffff;
	count = (spirv[index] >> 16) & 0xffff;

	if (count == 0)
		SPIRV_CROSS_THROW("SPIR-V instructions cannot consume 0 words. Invalid SPIR-V file.");

	offset = index + 1;
	length = count - 1;

	index += count;

	if (index > spirv.size())
		SPIRV_CROSS_THROW("SPIR-V instruction goes out of bounds.");
}

Compiler::Compiler(vector<uint32_t> ir)
    : spirv(move(ir))
{
	parse();
}

Compiler::Compiler(const uint32_t *ir, size_t word_count)
    : spirv(ir, ir + word_count)
{
	parse();
}

string Compiler::compile()
{
	// Force a classic "C" locale, reverts when function returns
	ClassicLocale classic_locale;
	return "";
}

bool Compiler::variable_storage_is_aliased(const SPIRVariable &v)
{
	auto &type = get<SPIRType>(v.basetype);
	bool ssbo = v.storage == StorageClassStorageBuffer ||
	            ((meta[type.self].decoration.decoration_flags & (1ull << DecorationBufferBlock)) != 0);
	bool image = type.basetype == SPIRType::Image;
	bool counter = type.basetype == SPIRType::AtomicCounter;
	bool is_restrict = (meta[v.self].decoration.decoration_flags & (1ull << DecorationRestrict)) != 0;
	return !is_restrict && (ssbo || image || counter);
}

bool Compiler::block_is_pure(const SPIRBlock &block)
{
	for (auto &i : block.ops)
	{
		auto ops = stream(i);
		auto op = static_cast<Op>(i.op);

		switch (op)
		{
		case OpFunctionCall:
		{
			uint32_t func = ops[2];
			if (!function_is_pure(get<SPIRFunction>(func)))
				return false;
			break;
		}

		case OpCopyMemory:
		case OpStore:
		{
			auto &type = expression_type(ops[0]);
			if (type.storage != StorageClassFunction)
				return false;
			break;
		}

		case OpImageWrite:
			return false;

		// Atomics are impure.
		case OpAtomicLoad:
		case OpAtomicStore:
		case OpAtomicExchange:
		case OpAtomicCompareExchange:
		case OpAtomicCompareExchangeWeak:
		case OpAtomicIIncrement:
		case OpAtomicIDecrement:
		case OpAtomicIAdd:
		case OpAtomicISub:
		case OpAtomicSMin:
		case OpAtomicUMin:
		case OpAtomicSMax:
		case OpAtomicUMax:
		case OpAtomicAnd:
		case OpAtomicOr:
		case OpAtomicXor:
			return false;

		// Geometry shader builtins modify global state.
		case OpEndPrimitive:
		case OpEmitStreamVertex:
		case OpEndStreamPrimitive:
		case OpEmitVertex:
			return false;

		// Barriers disallow any reordering, so we should treat blocks with barrier as writing.
		case OpControlBarrier:
		case OpMemoryBarrier:
			return false;

			// OpExtInst is potentially impure depending on extension, but GLSL builtins are at least pure.

		default:
			break;
		}
	}

	return true;
}

string Compiler::to_name(uint32_t id, bool allow_alias) const
{
	if (allow_alias && ids.at(id).get_type() == TypeType)
	{
		// If this type is a simple alias, emit the
		// name of the original type instead.
		// We don't want to override the meta alias
		// as that can be overridden by the reflection APIs after parse.
		auto &type = get<SPIRType>(id);
		if (type.type_alias)
			return to_name(type.type_alias);
	}

	if (meta[id].decoration.alias.empty())
		return join("_", id);
	else
		return meta.at(id).decoration.alias;
}

bool Compiler::function_is_pure(const SPIRFunction &func)
{
	for (auto block : func.blocks)
	{
		if (!block_is_pure(get<SPIRBlock>(block)))
		{
			//fprintf(stderr, "Function %s is impure!\n", to_name(func.self).c_str());
			return false;
		}
	}

	//fprintf(stderr, "Function %s is pure!\n", to_name(func.self).c_str());
	return true;
}

void Compiler::register_global_read_dependencies(const SPIRBlock &block, uint32_t id)
{
	for (auto &i : block.ops)
	{
		auto ops = stream(i);
		auto op = static_cast<Op>(i.op);

		switch (op)
		{
		case OpFunctionCall:
		{
			uint32_t func = ops[2];
			register_global_read_dependencies(get<SPIRFunction>(func), id);
			break;
		}

		case OpLoad:
		case OpImageRead:
		{
			// If we're in a storage class which does not get invalidated, adding dependencies here is no big deal.
			auto *var = maybe_get_backing_variable(ops[2]);
			if (var && var->storage != StorageClassFunction)
			{
				auto &type = get<SPIRType>(var->basetype);

				// InputTargets are immutable.
				if (type.basetype != SPIRType::Image && type.image.dim != DimSubpassData)
					var->dependees.push_back(id);
			}
			break;
		}

		default:
			break;
		}
	}
}

void Compiler::register_global_read_dependencies(const SPIRFunction &func, uint32_t id)
{
	for (auto block : func.blocks)
		register_global_read_dependencies(get<SPIRBlock>(block), id);
}

SPIRVariable *Compiler::maybe_get_backing_variable(uint32_t chain)
{
	auto *var = maybe_get<SPIRVariable>(chain);
	if (!var)
	{
		auto *cexpr = maybe_get<SPIRExpression>(chain);
		if (cexpr)
			var = maybe_get<SPIRVariable>(cexpr->loaded_from);

		auto *access_chain = maybe_get<SPIRAccessChain>(chain);
		if (access_chain)
			var = maybe_get<SPIRVariable>(access_chain->loaded_from);
	}

	return var;
}

void Compiler::register_read(uint32_t expr, uint32_t chain, bool forwarded)
{
	auto &e = get<SPIRExpression>(expr);
	auto *var = maybe_get_backing_variable(chain);

	if (var)
	{
		e.loaded_from = var->self;

		// If the backing variable is immutable, we do not need to depend on the variable.
		if (forwarded && !is_immutable(var->self))
			var->dependees.push_back(e.self);

		// If we load from a parameter, make sure we create "inout" if we also write to the parameter.
		// The default is "in" however, so we never invalidate our compilation by reading.
		if (var && var->parameter)
			var->parameter->read_count++;
	}
}

void Compiler::register_write(uint32_t chain)
{
	auto *var = maybe_get<SPIRVariable>(chain);
	if (!var)
	{
		// If we're storing through an access chain, invalidate the backing variable instead.
		auto *expr = maybe_get<SPIRExpression>(chain);
		if (expr && expr->loaded_from)
			var = maybe_get<SPIRVariable>(expr->loaded_from);

		auto *access_chain = maybe_get<SPIRAccessChain>(chain);
		if (access_chain && access_chain->loaded_from)
			var = maybe_get<SPIRVariable>(access_chain->loaded_from);
	}

	if (var)
	{
		// If our variable is in a storage class which can alias with other buffers,
		// invalidate all variables which depend on aliased variables.
		if (variable_storage_is_aliased(*var))
			flush_all_aliased_variables();
		else if (var)
			flush_dependees(*var);

		// We tried to write to a parameter which is not marked with out qualifier, force a recompile.
		if (var->parameter && var->parameter->write_count == 0)
		{
			var->parameter->write_count++;
			force_recompile = true;
		}
	}
}

void Compiler::flush_dependees(SPIRVariable &var)
{
	for (auto expr : var.dependees)
		invalid_expressions.insert(expr);
	var.dependees.clear();
}

void Compiler::flush_all_aliased_variables()
{
	for (auto aliased : aliased_variables)
		flush_dependees(get<SPIRVariable>(aliased));
}

void Compiler::flush_all_atomic_capable_variables()
{
	for (auto global : global_variables)
		flush_dependees(get<SPIRVariable>(global));
	flush_all_aliased_variables();
}

void Compiler::flush_all_active_variables()
{
	// Invalidate all temporaries we read from variables in this block since they were forwarded.
	// Invalidate all temporaries we read from globals.
	for (auto &v : current_function->local_variables)
		flush_dependees(get<SPIRVariable>(v));
	for (auto &arg : current_function->arguments)
		flush_dependees(get<SPIRVariable>(arg.id));
	for (auto global : global_variables)
		flush_dependees(get<SPIRVariable>(global));

	flush_all_aliased_variables();
}

uint32_t Compiler::expression_type_id(uint32_t id) const
{
	switch (ids[id].get_type())
	{
	case TypeVariable:
		return get<SPIRVariable>(id).basetype;

	case TypeExpression:
		return get<SPIRExpression>(id).expression_type;

	case TypeConstant:
		return get<SPIRConstant>(id).constant_type;

	case TypeConstantOp:
		return get<SPIRConstantOp>(id).basetype;

	case TypeUndef:
		return get<SPIRUndef>(id).basetype;

	case TypeCombinedImageSampler:
		return get<SPIRCombinedImageSampler>(id).combined_type;

	case TypeAccessChain:
		return get<SPIRAccessChain>(id).basetype;

	default:
		SPIRV_CROSS_THROW("Cannot resolve expression type.");
	}
}

const SPIRType &Compiler::expression_type(uint32_t id) const
{
	return get<SPIRType>(expression_type_id(id));
}

bool Compiler::expression_is_lvalue(uint32_t id) const
{
	auto &type = expression_type(id);
	switch (type.basetype)
	{
	case SPIRType::SampledImage:
	case SPIRType::Image:
	case SPIRType::Sampler:
		return false;

	default:
		return true;
	}
}

bool Compiler::is_immutable(uint32_t id) const
{
	if (ids[id].get_type() == TypeVariable)
	{
		auto &var = get<SPIRVariable>(id);

		// Anything we load from the UniformConstant address space is guaranteed to be immutable.
		bool pointer_to_const = var.storage == StorageClassUniformConstant;
		return pointer_to_const || var.phi_variable || !expression_is_lvalue(id);
	}
	else if (ids[id].get_type() == TypeAccessChain)
		return get<SPIRAccessChain>(id).immutable;
	else if (ids[id].get_type() == TypeExpression)
		return get<SPIRExpression>(id).immutable;
	else if (ids[id].get_type() == TypeConstant || ids[id].get_type() == TypeConstantOp ||
	         ids[id].get_type() == TypeUndef)
		return true;
	else
		return false;
}

static inline bool storage_class_is_interface(spv::StorageClass storage)
{
	switch (storage)
	{
	case StorageClassInput:
	case StorageClassOutput:
	case StorageClassUniform:
	case StorageClassUniformConstant:
	case StorageClassAtomicCounter:
	case StorageClassPushConstant:
	case StorageClassStorageBuffer:
		return true;

	default:
		return false;
	}
}

bool Compiler::is_hidden_variable(const SPIRVariable &var, bool include_builtins) const
{
	if ((is_builtin_variable(var) && !include_builtins) || var.remapped_variable)
		return true;

	// Combined image samplers are always considered active as they are "magic" variables.
	if (find_if(begin(combined_image_samplers), end(combined_image_samplers), [&var](const CombinedImageSampler &samp) {
		    return samp.combined_id == var.self;
	    }) != end(combined_image_samplers))
	{
		return false;
	}

	bool hidden = false;
	if (check_active_interface_variables && storage_class_is_interface(var.storage))
		hidden = active_interface_variables.find(var.self) == end(active_interface_variables);
	return hidden;
}

bool Compiler::is_builtin_variable(const SPIRVariable &var) const
{
	if (var.compat_builtin || meta[var.self].decoration.builtin)
		return true;

	// We can have builtin structs as well. If one member of a struct is builtin, the struct must also be builtin.
	for (auto &m : meta[get<SPIRType>(var.basetype).self].members)
		if (m.builtin)
			return true;

	return false;
}

bool Compiler::is_member_builtin(const SPIRType &type, uint32_t index, BuiltIn *builtin) const
{
	auto &memb = meta[type.self].members;
	if (index < memb.size() && memb[index].builtin)
	{
		if (builtin)
			*builtin = memb[index].builtin_type;
		return true;
	}

	return false;
}

bool Compiler::is_scalar(const SPIRType &type) const
{
	return type.vecsize == 1 && type.columns == 1;
}

bool Compiler::is_vector(const SPIRType &type) const
{
	return type.vecsize > 1 && type.columns == 1;
}

bool Compiler::is_matrix(const SPIRType &type) const
{
	return type.vecsize > 1 && type.columns > 1;
}

bool Compiler::is_array(const SPIRType &type) const
{
	return !type.array.empty();
}

ShaderResources Compiler::get_shader_resources() const
{
	return get_shader_resources(nullptr);
}

ShaderResources Compiler::get_shader_resources(const unordered_set<uint32_t> &active_variables) const
{
	return get_shader_resources(&active_variables);
}

bool Compiler::InterfaceVariableAccessHandler::handle(Op opcode, const uint32_t *args, uint32_t length)
{
	uint32_t variable = 0;
	switch (opcode)
	{
	// Need this first, otherwise, GCC complains about unhandled switch statements.
	default:
		break;

	case OpFunctionCall:
	{
		// Invalid SPIR-V.
		if (length < 3)
			return false;

		uint32_t count = length - 3;
		args += 3;
		for (uint32_t i = 0; i < count; i++)
		{
			auto *var = compiler.maybe_get<SPIRVariable>(args[i]);
			if (var && storage_class_is_interface(var->storage))
				variables.insert(args[i]);
		}
		break;
	}

	case OpAtomicStore:
	case OpStore:
		// Invalid SPIR-V.
		if (length < 1)
			return false;
		variable = args[0];
		break;

	case OpCopyMemory:
	{
		if (length < 2)
			return false;

		auto *var = compiler.maybe_get<SPIRVariable>(args[0]);
		if (var && storage_class_is_interface(var->storage))
			variables.insert(variable);

		var = compiler.maybe_get<SPIRVariable>(args[1]);
		if (var && storage_class_is_interface(var->storage))
			variables.insert(variable);
		break;
	}

	case OpExtInst:
	{
		if (length < 5)
			return false;
		uint32_t extension_set = args[2];
		if (compiler.get<SPIRExtension>(extension_set).ext == SPIRExtension::SPV_AMD_shader_explicit_vertex_parameter)
		{
			enum AMDShaderExplicitVertexParameter
			{
				InterpolateAtVertexAMD = 1
			};

			auto op = static_cast<AMDShaderExplicitVertexParameter>(args[3]);

			switch (op)
			{
			case InterpolateAtVertexAMD:
			{
				auto *var = compiler.maybe_get<SPIRVariable>(args[4]);
				if (var && storage_class_is_interface(var->storage))
					variables.insert(args[4]);
				break;
			}

			default:
				break;
			}
		}
		break;
	}

	case OpAccessChain:
	case OpInBoundsAccessChain:
	case OpLoad:
	case OpCopyObject:
	case OpImageTexelPointer:
	case OpAtomicLoad:
	case OpAtomicExchange:
	case OpAtomicCompareExchange:
	case OpAtomicCompareExchangeWeak:
	case OpAtomicIIncrement:
	case OpAtomicIDecrement:
	case OpAtomicIAdd:
	case OpAtomicISub:
	case OpAtomicSMin:
	case OpAtomicUMin:
	case OpAtomicSMax:
	case OpAtomicUMax:
	case OpAtomicAnd:
	case OpAtomicOr:
	case OpAtomicXor:
		// Invalid SPIR-V.
		if (length < 3)
			return false;
		variable = args[2];
		break;
	}

	if (variable)
	{
		auto *var = compiler.maybe_get<SPIRVariable>(variable);
		if (var && storage_class_is_interface(var->storage))
			variables.insert(variable);
	}
	return true;
}

unordered_set<uint32_t> Compiler::get_active_interface_variables() const
{
	// Traverse the call graph and find all interface variables which are in use.
	unordered_set<uint32_t> variables;
	InterfaceVariableAccessHandler handler(*this, variables);
	traverse_all_reachable_opcodes(get<SPIRFunction>(entry_point), handler);
	return variables;
}

void Compiler::set_enabled_interface_variables(std::unordered_set<uint32_t> active_variables)
{
	active_interface_variables = move(active_variables);
	check_active_interface_variables = true;
}

ShaderResources Compiler::get_shader_resources(const unordered_set<uint32_t> *active_variables) const
{
	ShaderResources res;

	for (auto &id : ids)
	{
		if (id.get_type() != TypeVariable)
			continue;

		auto &var = id.get<SPIRVariable>();
		auto &type = get<SPIRType>(var.basetype);

		// It is possible for uniform storage classes to be passed as function parameters, so detect
		// that. To detect function parameters, check of StorageClass of variable is function scope.
		if (var.storage == StorageClassFunction || !type.pointer || is_builtin_variable(var))
			continue;

		if (active_variables && active_variables->find(var.self) == end(*active_variables))
			continue;

		// Input
		if (var.storage == StorageClassInput && interface_variable_exists_in_entry_point(var.self))
		{
			if (meta[type.self].decoration.decoration_flags & (1ull << DecorationBlock))
				res.stage_inputs.push_back(
				    { var.self, var.basetype, type.self, get_remapped_declared_block_name(var.self) });
			else
				res.stage_inputs.push_back({ var.self, var.basetype, type.self, meta[var.self].decoration.alias });
		}
		// Subpass inputs
		else if (var.storage == StorageClassUniformConstant && type.image.dim == DimSubpassData)
		{
			res.subpass_inputs.push_back({ var.self, var.basetype, type.self, meta[var.self].decoration.alias });
		}
		// Outputs
		else if (var.storage == StorageClassOutput && interface_variable_exists_in_entry_point(var.self))
		{
			if (meta[type.self].decoration.decoration_flags & (1ull << DecorationBlock))
				res.stage_outputs.push_back(
				    { var.self, var.basetype, type.self, get_remapped_declared_block_name(var.self) });
			else
				res.stage_outputs.push_back({ var.self, var.basetype, type.self, meta[var.self].decoration.alias });
		}
		// UBOs
		else if (type.storage == StorageClassUniform &&
		         (meta[type.self].decoration.decoration_flags & (1ull << DecorationBlock)))
		{
			res.uniform_buffers.push_back(
			    { var.self, var.basetype, type.self, get_remapped_declared_block_name(var.self) });
		}
		// Old way to declare SSBOs.
		else if (type.storage == StorageClassUniform &&
		         (meta[type.self].decoration.decoration_flags & (1ull << DecorationBufferBlock)))
		{
			res.storage_buffers.push_back(
			    { var.self, var.basetype, type.self, get_remapped_declared_block_name(var.self) });
		}
		// Modern way to declare SSBOs.
		else if (type.storage == StorageClassStorageBuffer)
		{
			res.storage_buffers.push_back(
			    { var.self, var.basetype, type.self, get_remapped_declared_block_name(var.self) });
		}
		// Push constant blocks
		else if (type.storage == StorageClassPushConstant)
		{
			// There can only be one push constant block, but keep the vector in case this restriction is lifted
			// in the future.
			res.push_constant_buffers.push_back({ var.self, var.basetype, type.self, meta[var.self].decoration.alias });
		}
		// Images
		else if (type.storage == StorageClassUniformConstant && type.basetype == SPIRType::Image &&
		         type.image.sampled == 2)
		{
			res.storage_images.push_back({ var.self, var.basetype, type.self, meta[var.self].decoration.alias });
		}
		// Separate images
		else if (type.storage == StorageClassUniformConstant && type.basetype == SPIRType::Image &&
		         type.image.sampled == 1)
		{
			res.separate_images.push_back({ var.self, var.basetype, type.self, meta[var.self].decoration.alias });
		}
		// Separate samplers
		else if (type.storage == StorageClassUniformConstant && type.basetype == SPIRType::Sampler)
		{
			res.separate_samplers.push_back({ var.self, var.basetype, type.self, meta[var.self].decoration.alias });
		}
		// Textures
		else if (type.storage == StorageClassUniformConstant && type.basetype == SPIRType::SampledImage)
		{
			res.sampled_images.push_back({ var.self, var.basetype, type.self, meta[var.self].decoration.alias });
		}
		// Atomic counters
		else if (type.storage == StorageClassAtomicCounter)
		{
			res.atomic_counters.push_back({ var.self, var.basetype, type.self, meta[var.self].decoration.alias });
		}
	}

	return res;
}

static inline uint32_t swap_endian(uint32_t v)
{
	return ((v >> 24) & 0x000000ffu) | ((v >> 8) & 0x0000ff00u) | ((v << 8) & 0x00ff0000u) | ((v << 24) & 0xff000000u);
}

static string extract_string(const vector<uint32_t> &spirv, uint32_t offset)
{
	string ret;
	for (uint32_t i = offset; i < spirv.size(); i++)
	{
		uint32_t w = spirv[i];

		for (uint32_t j = 0; j < 4; j++, w >>= 8)
		{
			char c = w & 0xff;
			if (c == '\0')
				return ret;
			ret += c;
		}
	}

	SPIRV_CROSS_THROW("String was not terminated before EOF");
}

static bool is_valid_spirv_version(uint32_t version)
{
	switch (version)
	{
	// Allow v99 since it tends to just work.
	case 99:
	case 0x10000: // SPIR-V 1.0
	case 0x10100: // SPIR-V 1.1
	case 0x10200: // SPIR-V 1.2
		return true;

	default:
		return false;
	}
}

void Compiler::parse()
{
	auto len = spirv.size();
	if (len < 5)
		SPIRV_CROSS_THROW("SPIRV file too small.");

	auto s = spirv.data();

	// Endian-swap if we need to.
	if (s[0] == swap_endian(MagicNumber))
		transform(begin(spirv), end(spirv), begin(spirv), [](uint32_t c) { return swap_endian(c); });

	if (s[0] != MagicNumber || !is_valid_spirv_version(s[1]))
		SPIRV_CROSS_THROW("Invalid SPIRV format.");

	uint32_t bound = s[3];
	ids.resize(bound);
	meta.resize(bound);

	uint32_t offset = 5;
	while (offset < len)
		inst.emplace_back(spirv, offset);

	for (auto &i : inst)
		parse(i);

	if (current_function)
		SPIRV_CROSS_THROW("Function was not terminated.");
	if (current_block)
		SPIRV_CROSS_THROW("Block was not terminated.");

	// Figure out specialization constants for work group sizes.
	for (auto &id : ids)
	{
		if (id.get_type() == TypeConstant)
		{
			auto &c = id.get<SPIRConstant>();
			if (meta[c.self].decoration.builtin && meta[c.self].decoration.builtin_type == BuiltInWorkgroupSize)
			{
				// In current SPIR-V, there can be just one constant like this.
				// All entry points will receive the constant value.
				for (auto &entry : entry_points)
				{
					entry.second.workgroup_size.constant = c.self;
					entry.second.workgroup_size.x = c.scalar(0, 0);
					entry.second.workgroup_size.y = c.scalar(0, 1);
					entry.second.workgroup_size.z = c.scalar(0, 2);
				}
			}
		}
	}
}

void Compiler::flatten_interface_block(uint32_t id)
{
	auto &var = get<SPIRVariable>(id);
	auto &type = get<SPIRType>(var.basetype);
	auto flags = meta.at(type.self).decoration.decoration_flags;

	if (!type.array.empty())
		SPIRV_CROSS_THROW("Type is array of UBOs.");
	if (type.basetype != SPIRType::Struct)
		SPIRV_CROSS_THROW("Type is not a struct.");
	if ((flags & (1ull << DecorationBlock)) == 0)
		SPIRV_CROSS_THROW("Type is not a block.");
	if (type.member_types.empty())
		SPIRV_CROSS_THROW("Member list of struct is empty.");

	uint32_t t = type.member_types[0];
	for (auto &m : type.member_types)
		if (t != m)
			SPIRV_CROSS_THROW("Types in block differ.");

	auto &mtype = get<SPIRType>(t);
	if (!mtype.array.empty())
		SPIRV_CROSS_THROW("Member type cannot be arrays.");
	if (mtype.basetype == SPIRType::Struct)
		SPIRV_CROSS_THROW("Member type cannot be struct.");

	// Inherit variable name from interface block name.
	meta.at(var.self).decoration.alias = meta.at(type.self).decoration.alias;

	auto storage = var.storage;
	if (storage == StorageClassUniform)
		storage = StorageClassUniformConstant;

	// Change type definition in-place into an array instead.
	// Access chains will still work as-is.
	uint32_t array_size = uint32_t(type.member_types.size());
	type = mtype;
	type.array.push_back(array_size);
	type.pointer = true;
	type.storage = storage;
	var.storage = storage;
}

void Compiler::update_name_cache(unordered_set<string> &cache, string &name)
{
	if (name.empty())
		return;

	if (cache.find(name) == end(cache))
	{
		cache.insert(name);
		return;
	}

	uint32_t counter = 0;
	auto tmpname = name;

	// If there is a collision (very rare),
	// keep tacking on extra identifier until it's unique.
	do
	{
		counter++;
		name = tmpname + "_" + convert_to_string(counter);
	} while (cache.find(name) != end(cache));
	cache.insert(name);
}

void Compiler::set_name(uint32_t id, const std::string &name)
{
	auto &str = meta.at(id).decoration.alias;
	str.clear();

	if (name.empty())
		return;

	// glslang uses identifiers to pass along meaningful information
	// about HLSL reflection.
	auto &m = meta.at(id);
	if (source.hlsl && name.size() >= 6 && name.find("@count") == name.size() - 6)
	{
		m.hlsl_magic_counter_buffer_candidate = true;
		m.hlsl_magic_counter_buffer_name = name.substr(0, name.find("@count"));
	}
	else
	{
		m.hlsl_magic_counter_buffer_candidate = false;
		m.hlsl_magic_counter_buffer_name.clear();
	}

	// Reserved for temporaries.
	if (name[0] == '_' && name.size() >= 2 && isdigit(name[1]))
		return;

	str = ensure_valid_identifier(name, false);
}

const SPIRType &Compiler::get_type(uint32_t id) const
{
	return get<SPIRType>(id);
}

const SPIRType &Compiler::get_type_from_variable(uint32_t id) const
{
	return get<SPIRType>(get<SPIRVariable>(id).basetype);
}

void Compiler::set_member_decoration(uint32_t id, uint32_t index, Decoration decoration, uint32_t argument)
{
	meta.at(id).members.resize(max(meta[id].members.size(), size_t(index) + 1));
	auto &dec = meta.at(id).members[index];
	dec.decoration_flags |= 1ull << decoration;

	switch (decoration)
	{
	case DecorationBuiltIn:
		dec.builtin = true;
		dec.builtin_type = static_cast<BuiltIn>(argument);
		break;

	case DecorationLocation:
		dec.location = argument;
		break;

	case DecorationBinding:
		dec.binding = argument;
		break;

	case DecorationOffset:
		dec.offset = argument;
		break;

	case DecorationSpecId:
		dec.spec_id = argument;
		break;

	case DecorationMatrixStride:
		dec.matrix_stride = argument;
		break;

	default:
		break;
	}
}

void Compiler::set_member_name(uint32_t id, uint32_t index, const std::string &name)
{
	meta.at(id).members.resize(max(meta[id].members.size(), size_t(index) + 1));

	auto &str = meta.at(id).members[index].alias;
	str.clear();
	if (name.empty())
		return;

	// Reserved for unnamed members.
	if (name[0] == '_' && name.size() >= 3 && name[1] == 'm' && isdigit(name[2]))
		return;

	str = ensure_valid_identifier(name, true);
}

const std::string &Compiler::get_member_name(uint32_t id, uint32_t index) const
{
	auto &m = meta.at(id);
	if (index >= m.members.size())
	{
		static string empty;
		return empty;
	}

	return m.members[index].alias;
}

void Compiler::set_member_qualified_name(uint32_t type_id, uint32_t index, const std::string &name)
{
	meta.at(type_id).members.resize(max(meta[type_id].members.size(), size_t(index) + 1));
	meta.at(type_id).members[index].qualified_alias = name;
}

const std::string &Compiler::get_member_qualified_name(uint32_t type_id, uint32_t index) const
{
	const static string empty;

	auto &m = meta.at(type_id);
	if (index < m.members.size())
		return m.members[index].qualified_alias;
	else
		return empty;
}

uint32_t Compiler::get_member_decoration(uint32_t id, uint32_t index, Decoration decoration) const
{
	auto &m = meta.at(id);
	if (index >= m.members.size())
		return 0;

	auto &dec = m.members[index];
	if (!(dec.decoration_flags & (1ull << decoration)))
		return 0;

	switch (decoration)
	{
	case DecorationBuiltIn:
		return dec.builtin_type;
	case DecorationLocation:
		return dec.location;
	case DecorationBinding:
		return dec.binding;
	case DecorationOffset:
		return dec.offset;
	case DecorationSpecId:
		return dec.spec_id;
	default:
		return 1;
	}
}

uint64_t Compiler::get_member_decoration_mask(uint32_t id, uint32_t index) const
{
	auto &m = meta.at(id);
	if (index >= m.members.size())
		return 0;

	return m.members[index].decoration_flags;
}

bool Compiler::has_member_decoration(uint32_t id, uint32_t index, Decoration decoration) const
{
	return get_member_decoration_mask(id, index) & (1ull << decoration);
}

void Compiler::unset_member_decoration(uint32_t id, uint32_t index, Decoration decoration)
{
	auto &m = meta.at(id);
	if (index >= m.members.size())
		return;

	auto &dec = m.members[index];

	dec.decoration_flags &= ~(1ull << decoration);
	switch (decoration)
	{
	case DecorationBuiltIn:
		dec.builtin = false;
		break;

	case DecorationLocation:
		dec.location = 0;
		break;

	case DecorationOffset:
		dec.offset = 0;
		break;

	case DecorationSpecId:
		dec.spec_id = 0;
		break;

	default:
		break;
	}
}

void Compiler::set_decoration(uint32_t id, Decoration decoration, uint32_t argument)
{
	auto &dec = meta.at(id).decoration;
	dec.decoration_flags |= 1ull << decoration;

	switch (decoration)
	{
	case DecorationBuiltIn:
		dec.builtin = true;
		dec.builtin_type = static_cast<BuiltIn>(argument);
		break;

	case DecorationLocation:
		dec.location = argument;
		break;

	case DecorationOffset:
		dec.offset = argument;
		break;

	case DecorationArrayStride:
		dec.array_stride = argument;
		break;

	case DecorationMatrixStride:
		dec.matrix_stride = argument;
		break;

	case DecorationBinding:
		dec.binding = argument;
		break;

	case DecorationDescriptorSet:
		dec.set = argument;
		break;

	case DecorationInputAttachmentIndex:
		dec.input_attachment = argument;
		break;

	case DecorationSpecId:
		dec.spec_id = argument;
		break;

	default:
		break;
	}
}

StorageClass Compiler::get_storage_class(uint32_t id) const
{
	return get<SPIRVariable>(id).storage;
}

const std::string &Compiler::get_name(uint32_t id) const
{
	return meta.at(id).decoration.alias;
}

const std::string Compiler::get_fallback_name(uint32_t id) const
{
	return join("_", id);
}

const std::string Compiler::get_block_fallback_name(uint32_t id) const
{
	auto &var = get<SPIRVariable>(id);
	if (get_name(id).empty())
		return join("_", get<SPIRType>(var.basetype).self, "_", id);
	else
		return get_name(id);
}

uint64_t Compiler::get_decoration_mask(uint32_t id) const
{
	auto &dec = meta.at(id).decoration;
	return dec.decoration_flags;
}

bool Compiler::has_decoration(uint32_t id, Decoration decoration) const
{
	return get_decoration_mask(id) & (1ull << decoration);
}

uint32_t Compiler::get_decoration(uint32_t id, Decoration decoration) const
{
	auto &dec = meta.at(id).decoration;
	if (!(dec.decoration_flags & (1ull << decoration)))
		return 0;

	switch (decoration)
	{
	case DecorationBuiltIn:
		return dec.builtin_type;
	case DecorationLocation:
		return dec.location;
	case DecorationOffset:
		return dec.offset;
	case DecorationBinding:
		return dec.binding;
	case DecorationDescriptorSet:
		return dec.set;
	case DecorationInputAttachmentIndex:
		return dec.input_attachment;
	case DecorationSpecId:
		return dec.spec_id;
	case DecorationArrayStride:
		return dec.array_stride;
	case DecorationMatrixStride:
		return dec.matrix_stride;
	default:
		return 1;
	}
}

void Compiler::unset_decoration(uint32_t id, Decoration decoration)
{
	auto &dec = meta.at(id).decoration;
	dec.decoration_flags &= ~(1ull << decoration);
	switch (decoration)
	{
	case DecorationBuiltIn:
		dec.builtin = false;
		break;

	case DecorationLocation:
		dec.location = 0;
		break;

	case DecorationOffset:
		dec.offset = 0;
		break;

	case DecorationBinding:
		dec.binding = 0;
		break;

	case DecorationDescriptorSet:
		dec.set = 0;
		break;

	case DecorationInputAttachmentIndex:
		dec.input_attachment = 0;
		break;

	case DecorationSpecId:
		dec.spec_id = 0;
		break;

	default:
		break;
	}
}

bool Compiler::get_binary_offset_for_decoration(uint32_t id, spv::Decoration decoration, uint32_t &word_offset) const
{
	auto &word_offsets = meta.at(id).decoration_word_offset;
	auto itr = word_offsets.find(decoration);
	if (itr == end(word_offsets))
		return false;

	word_offset = itr->second;
	return true;
}

void Compiler::parse(const Instruction &instruction)
{
	auto ops = stream(instruction);
	auto op = static_cast<Op>(instruction.op);
	uint32_t length = instruction.length;

	switch (op)
	{
	case OpMemoryModel:
	case OpSourceExtension:
	case OpNop:
	case OpLine:
	case OpNoLine:
	case OpString:
		break;

	case OpSource:
	{
		auto lang = static_cast<SourceLanguage>(ops[0]);
		switch (lang)
		{
		case SourceLanguageESSL:
			source.es = true;
			source.version = ops[1];
			source.known = true;
			source.hlsl = false;
			break;

		case SourceLanguageGLSL:
			source.es = false;
			source.version = ops[1];
			source.known = true;
			source.hlsl = false;
			break;

		case SourceLanguageHLSL:
			// For purposes of cross-compiling, this is GLSL 450.
			source.es = false;
			source.version = 450;
			source.known = true;
			source.hlsl = true;
			break;

		default:
			source.known = false;
			break;
		}
		break;
	}

	case OpUndef:
	{
		uint32_t result_type = ops[0];
		uint32_t id = ops[1];
		set<SPIRUndef>(id, result_type);
		break;
	}

	case OpCapability:
	{
		uint32_t cap = ops[0];
		if (cap == CapabilityKernel)
			SPIRV_CROSS_THROW("Kernel capability not supported.");

		declared_capabilities.push_back(static_cast<Capability>(ops[0]));
		break;
	}

	case OpExtension:
	{
		auto ext = extract_string(spirv, instruction.offset);
		declared_extensions.push_back(move(ext));
		break;
	}

	case OpExtInstImport:
	{
		uint32_t id = ops[0];
		auto ext = extract_string(spirv, instruction.offset + 1);
		if (ext == "GLSL.std.450")
			set<SPIRExtension>(id, SPIRExtension::GLSL);
		else if (ext == "SPV_AMD_shader_ballot")
			set<SPIRExtension>(id, SPIRExtension::SPV_AMD_shader_ballot);
		else if (ext == "SPV_AMD_shader_explicit_vertex_parameter")
			set<SPIRExtension>(id, SPIRExtension::SPV_AMD_shader_explicit_vertex_parameter);
		else if (ext == "SPV_AMD_shader_trinary_minmax")
			set<SPIRExtension>(id, SPIRExtension::SPV_AMD_shader_trinary_minmax);
		else if (ext == "SPV_AMD_gcn_shader")
			set<SPIRExtension>(id, SPIRExtension::SPV_AMD_gcn_shader);
		else
			set<SPIRExtension>(id, SPIRExtension::Unsupported);

		// Other SPIR-V extensions currently not supported.

		break;
	}

	case OpEntryPoint:
	{
		auto itr =
		    entry_points.insert(make_pair(ops[1], SPIREntryPoint(ops[1], static_cast<ExecutionModel>(ops[0]),
		                                                         extract_string(spirv, instruction.offset + 2))));
		auto &e = itr.first->second;

		// Strings need nul-terminator and consume the whole word.
		uint32_t strlen_words = uint32_t((e.name.size() + 1 + 3) >> 2);
		e.interface_variables.insert(end(e.interface_variables), ops + strlen_words + 2, ops + instruction.length);

		// Set the name of the entry point in case OpName is not provided later
		set_name(ops[1], e.name);

		// If we don't have an entry, make the first one our "default".
		if (!entry_point)
			entry_point = ops[1];
		break;
	}

	case OpExecutionMode:
	{
		auto &execution = entry_points[ops[0]];
		auto mode = static_cast<ExecutionMode>(ops[1]);
		execution.flags |= 1ull << mode;

		switch (mode)
		{
		case ExecutionModeInvocations:
			execution.invocations = ops[2];
			break;

		case ExecutionModeLocalSize:
			execution.workgroup_size.x = ops[2];
			execution.workgroup_size.y = ops[3];
			execution.workgroup_size.z = ops[4];
			break;

		case ExecutionModeOutputVertices:
			execution.output_vertices = ops[2];
			break;

		default:
			break;
		}
		break;
	}

	case OpName:
	{
		uint32_t id = ops[0];
		set_name(id, extract_string(spirv, instruction.offset + 1));
		break;
	}

	case OpMemberName:
	{
		uint32_t id = ops[0];
		uint32_t member = ops[1];
		set_member_name(id, member, extract_string(spirv, instruction.offset + 2));
		break;
	}

	case OpDecorate:
	{
		uint32_t id = ops[0];

		auto decoration = static_cast<Decoration>(ops[1]);
		if (length >= 3)
		{
			meta[id].decoration_word_offset[decoration] = uint32_t(&ops[2] - spirv.data());
			set_decoration(id, decoration, ops[2]);
		}
		else
			set_decoration(id, decoration);

		break;
	}

	case OpMemberDecorate:
	{
		uint32_t id = ops[0];
		uint32_t member = ops[1];
		auto decoration = static_cast<Decoration>(ops[2]);
		if (length >= 4)
			set_member_decoration(id, member, decoration, ops[3]);
		else
			set_member_decoration(id, member, decoration);
		break;
	}

	// Build up basic types.
	case OpTypeVoid:
	{
		uint32_t id = ops[0];
		auto &type = set<SPIRType>(id);
		type.basetype = SPIRType::Void;
		break;
	}

	case OpTypeBool:
	{
		uint32_t id = ops[0];
		auto &type = set<SPIRType>(id);
		type.basetype = SPIRType::Boolean;
		type.width = 1;
		break;
	}

	case OpTypeFloat:
	{
		uint32_t id = ops[0];
		uint32_t width = ops[1];
		auto &type = set<SPIRType>(id);
		type.basetype = width > 32 ? SPIRType::Double : SPIRType::Float;
		type.width = width;
		break;
	}

	case OpTypeInt:
	{
		uint32_t id = ops[0];
		uint32_t width = ops[1];
		auto &type = set<SPIRType>(id);
		type.basetype =
		    ops[2] ? (width > 32 ? SPIRType::Int64 : SPIRType::Int) : (width > 32 ? SPIRType::UInt64 : SPIRType::UInt);
		type.width = width;
		break;
	}

	// Build composite types by "inheriting".
	// NOTE: The self member is also copied! For pointers and array modifiers this is a good thing
	// since we can refer to decorations on pointee classes which is needed for UBO/SSBO, I/O blocks in geometry/tess etc.
	case OpTypeVector:
	{
		uint32_t id = ops[0];
		uint32_t vecsize = ops[2];

		auto &base = get<SPIRType>(ops[1]);
		auto &vecbase = set<SPIRType>(id);

		vecbase = base;
		vecbase.vecsize = vecsize;
		vecbase.self = id;
		vecbase.parent_type = ops[1];
		break;
	}

	case OpTypeMatrix:
	{
		uint32_t id = ops[0];
		uint32_t colcount = ops[2];

		auto &base = get<SPIRType>(ops[1]);
		auto &matrixbase = set<SPIRType>(id);

		matrixbase = base;
		matrixbase.columns = colcount;
		matrixbase.self = id;
		matrixbase.parent_type = ops[1];
		break;
	}

	case OpTypeArray:
	{
		uint32_t id = ops[0];
		auto &arraybase = set<SPIRType>(id);

		uint32_t tid = ops[1];
		auto &base = get<SPIRType>(tid);

		arraybase = base;
		arraybase.parent_type = tid;

		uint32_t cid = ops[2];
		mark_used_as_array_length(cid);
		auto *c = maybe_get<SPIRConstant>(cid);
		bool literal = c && !c->specialization;

		arraybase.array_size_literal.push_back(literal);
		arraybase.array.push_back(literal ? c->scalar() : cid);
		// Do NOT set arraybase.self!
		break;
	}

	case OpTypeRuntimeArray:
	{
		uint32_t id = ops[0];

		auto &base = get<SPIRType>(ops[1]);
		auto &arraybase = set<SPIRType>(id);

		arraybase = base;
		arraybase.array.push_back(0);
		arraybase.array_size_literal.push_back(true);
		arraybase.parent_type = ops[1];
		// Do NOT set arraybase.self!
		break;
	}

	case OpTypeImage:
	{
		uint32_t id = ops[0];
		auto &type = set<SPIRType>(id);
		type.basetype = SPIRType::Image;
		type.image.type = ops[1];
		type.image.dim = static_cast<Dim>(ops[2]);
		type.image.depth = ops[3] != 0;
		type.image.arrayed = ops[4] != 0;
		type.image.ms = ops[5] != 0;
		type.image.sampled = ops[6];
		type.image.format = static_cast<ImageFormat>(ops[7]);
		type.image.access = (length >= 9) ? static_cast<AccessQualifier>(ops[8]) : AccessQualifierMax;

		if (type.image.sampled == 0)
			SPIRV_CROSS_THROW("OpTypeImage Sampled parameter must not be zero.");

		break;
	}

	case OpTypeSampledImage:
	{
		uint32_t id = ops[0];
		uint32_t imagetype = ops[1];
		auto &type = set<SPIRType>(id);
		type = get<SPIRType>(imagetype);
		type.basetype = SPIRType::SampledImage;
		type.self = id;
		break;
	}

	case OpTypeSampler:
	{
		uint32_t id = ops[0];
		auto &type = set<SPIRType>(id);
		type.basetype = SPIRType::Sampler;
		break;
	}

	case OpTypePointer:
	{
		uint32_t id = ops[0];

		auto &base = get<SPIRType>(ops[2]);
		auto &ptrbase = set<SPIRType>(id);

		ptrbase = base;
		if (ptrbase.pointer)
			SPIRV_CROSS_THROW("Cannot make pointer-to-pointer type.");
		ptrbase.pointer = true;
		ptrbase.storage = static_cast<StorageClass>(ops[1]);

		if (ptrbase.storage == StorageClassAtomicCounter)
			ptrbase.basetype = SPIRType::AtomicCounter;

		ptrbase.parent_type = ops[2];

		// Do NOT set ptrbase.self!
		break;
	}

	case OpTypeStruct:
	{
		uint32_t id = ops[0];
		auto &type = set<SPIRType>(id);
		type.basetype = SPIRType::Struct;
		for (uint32_t i = 1; i < length; i++)
			type.member_types.push_back(ops[i]);

		// Check if we have seen this struct type before, with just different
		// decorations.
		//
		// Add workaround for issue #17 as well by looking at OpName for the struct
		// types, which we shouldn't normally do.
		// We should not normally have to consider type aliases like this to begin with
		// however ... glslang issues #304, #307 cover this.

		// For stripped names, never consider struct type aliasing.
		// We risk declaring the same struct multiple times, but type-punning is not allowed
		// so this is safe.
		bool consider_aliasing = !get_name(type.self).empty();
		if (consider_aliasing)
		{
			for (auto &other : global_struct_cache)
			{
				if (get_name(type.self) == get_name(other) &&
				    types_are_logically_equivalent(type, get<SPIRType>(other)))
				{
					type.type_alias = other;
					break;
				}
			}

			if (type.type_alias == 0)
				global_struct_cache.push_back(id);
		}
		break;
	}

	case OpTypeFunction:
	{
		uint32_t id = ops[0];
		uint32_t ret = ops[1];

		auto &func = set<SPIRFunctionPrototype>(id, ret);
		for (uint32_t i = 2; i < length; i++)
			func.parameter_types.push_back(ops[i]);
		break;
	}

	// Variable declaration
	// All variables are essentially pointers with a storage qualifier.
	case OpVariable:
	{
		uint32_t type = ops[0];
		uint32_t id = ops[1];
		auto storage = static_cast<StorageClass>(ops[2]);
		uint32_t initializer = length == 4 ? ops[3] : 0;

		if (storage == StorageClassFunction)
		{
			if (!current_function)
				SPIRV_CROSS_THROW("No function currently in scope");
			current_function->add_local_variable(id);
		}
		else if (storage == StorageClassPrivate || storage == StorageClassWorkgroup || storage == StorageClassOutput)
		{
			global_variables.push_back(id);
		}

		auto &var = set<SPIRVariable>(id, type, storage, initializer);

		// hlsl based shaders don't have those decorations. force them and then reset when reading/writing images
		auto &ttype = get<SPIRType>(type);
		if (ttype.basetype == SPIRType::BaseType::Image)
		{
			set_decoration(id, DecorationNonWritable);
			set_decoration(id, DecorationNonReadable);
		}

		if (variable_storage_is_aliased(var))
			aliased_variables.push_back(var.self);

		break;
	}

	// OpPhi
	// OpPhi is a fairly magical opcode.
	// It selects temporary variables based on which parent block we *came from*.
	// In high-level languages we can "de-SSA" by creating a function local, and flush out temporaries to this function-local
	// variable to emulate SSA Phi.
	case OpPhi:
	{
		if (!current_function)
			SPIRV_CROSS_THROW("No function currently in scope");
		if (!current_block)
			SPIRV_CROSS_THROW("No block currently in scope");

		uint32_t result_type = ops[0];
		uint32_t id = ops[1];

		// Instead of a temporary, create a new function-wide temporary with this ID instead.
		auto &var = set<SPIRVariable>(id, result_type, spv::StorageClassFunction);
		var.phi_variable = true;

		current_function->add_local_variable(id);

		for (uint32_t i = 2; i + 2 <= length; i += 2)
			current_block->phi_variables.push_back({ ops[i], ops[i + 1], id });
		break;
	}

	// Constants
	case OpSpecConstant:
	case OpConstant:
	{
		uint32_t id = ops[1];
		auto &type = get<SPIRType>(ops[0]);

		if (type.width > 32)
			set<SPIRConstant>(id, ops[0], ops[2] | (uint64_t(ops[3]) << 32), op == OpSpecConstant);
		else
			set<SPIRConstant>(id, ops[0], ops[2], op == OpSpecConstant);
		break;
	}

	case OpSpecConstantFalse:
	case OpConstantFalse:
	{
		uint32_t id = ops[1];
		set<SPIRConstant>(id, ops[0], uint32_t(0), op == OpSpecConstantFalse);
		break;
	}

	case OpSpecConstantTrue:
	case OpConstantTrue:
	{
		uint32_t id = ops[1];
		set<SPIRConstant>(id, ops[0], uint32_t(1), op == OpSpecConstantTrue);
		break;
	}

	case OpConstantNull:
	{
		uint32_t id = ops[1];
		uint32_t type = ops[0];
		make_constant_null(id, type);
		break;
	}

	case OpSpecConstantComposite:
	case OpConstantComposite:
	{
		uint32_t id = ops[1];
		uint32_t type = ops[0];

		auto &ctype = get<SPIRType>(type);

		// We can have constants which are structs and arrays.
		// In this case, our SPIRConstant will be a list of other SPIRConstant ids which we
		// can refer to.
		if (ctype.basetype == SPIRType::Struct || !ctype.array.empty())
		{
			set<SPIRConstant>(id, type, ops + 2, length - 2, op == OpSpecConstantComposite);
		}
		else
		{
			uint32_t elements = length - 2;
			if (elements > 4)
				SPIRV_CROSS_THROW("OpConstantComposite only supports 1, 2, 3 and 4 elements.");

			const SPIRConstant *c[4];
			for (uint32_t i = 0; i < elements; i++)
				c[i] = &get<SPIRConstant>(ops[2 + i]);
			set<SPIRConstant>(id, type, c, elements, op == OpSpecConstantComposite);
		}
		break;
	}

	// Functions
	case OpFunction:
	{
		uint32_t res = ops[0];
		uint32_t id = ops[1];
		// Control
		uint32_t type = ops[3];

		if (current_function)
			SPIRV_CROSS_THROW("Must end a function before starting a new one!");

		current_function = &set<SPIRFunction>(id, res, type);
		break;
	}

	case OpFunctionParameter:
	{
		uint32_t type = ops[0];
		uint32_t id = ops[1];

		if (!current_function)
			SPIRV_CROSS_THROW("Must be in a function!");

		current_function->add_parameter(type, id);
		set<SPIRVariable>(id, type, StorageClassFunction);
		break;
	}

	case OpFunctionEnd:
	{
		if (current_block)
		{
			// Very specific error message, but seems to come up quite often.
			SPIRV_CROSS_THROW(
			    "Cannot end a function before ending the current block.\n"
			    "Likely cause: If this SPIR-V was created from glslang HLSL, make sure the entry point is valid.");
		}
		current_function = nullptr;
		break;
	}

	// Blocks
	case OpLabel:
	{
		// OpLabel always starts a block.
		if (!current_function)
			SPIRV_CROSS_THROW("Blocks cannot exist outside functions!");

		uint32_t id = ops[0];

		current_function->blocks.push_back(id);
		if (!current_function->entry_block)
			current_function->entry_block = id;

		if (current_block)
			SPIRV_CROSS_THROW("Cannot start a block before ending the current block.");

		current_block = &set<SPIRBlock>(id);
		break;
	}

	// Branch instructions end blocks.
	case OpBranch:
	{
		if (!current_block)
			SPIRV_CROSS_THROW("Trying to end a non-existing block.");

		uint32_t target = ops[0];
		current_block->terminator = SPIRBlock::Direct;
		current_block->next_block = target;
		current_block = nullptr;
		break;
	}

	case OpBranchConditional:
	{
		if (!current_block)
			SPIRV_CROSS_THROW("Trying to end a non-existing block.");

		current_block->condition = ops[0];
		current_block->true_block = ops[1];
		current_block->false_block = ops[2];

		current_block->terminator = SPIRBlock::Select;
		current_block = nullptr;
		break;
	}

	case OpSwitch:
	{
		if (!current_block)
			SPIRV_CROSS_THROW("Trying to end a non-existing block.");

		if (current_block->merge == SPIRBlock::MergeNone)
			SPIRV_CROSS_THROW("Switch statement is not structured");

		current_block->terminator = SPIRBlock::MultiSelect;

		current_block->condition = ops[0];
		current_block->default_block = ops[1];

		for (uint32_t i = 2; i + 2 <= length; i += 2)
			current_block->cases.push_back({ ops[i], ops[i + 1] });

		// If we jump to next block, make it break instead since we're inside a switch case block at that point.
		multiselect_merge_targets.insert(current_block->next_block);

		current_block = nullptr;
		break;
	}

	case OpKill:
	{
		if (!current_block)
			SPIRV_CROSS_THROW("Trying to end a non-existing block.");
		current_block->terminator = SPIRBlock::Kill;
		current_block = nullptr;
		break;
	}

	case OpReturn:
	{
		if (!current_block)
			SPIRV_CROSS_THROW("Trying to end a non-existing block.");
		current_block->terminator = SPIRBlock::Return;
		current_block = nullptr;
		break;
	}

	case OpReturnValue:
	{
		if (!current_block)
			SPIRV_CROSS_THROW("Trying to end a non-existing block.");
		current_block->terminator = SPIRBlock::Return;
		current_block->return_value = ops[0];
		current_block = nullptr;
		break;
	}

	case OpUnreachable:
	{
		if (!current_block)
			SPIRV_CROSS_THROW("Trying to end a non-existing block.");
		current_block->terminator = SPIRBlock::Unreachable;
		current_block = nullptr;
		break;
	}

	case OpSelectionMerge:
	{
		if (!current_block)
			SPIRV_CROSS_THROW("Trying to modify a non-existing block.");

		current_block->next_block = ops[0];
		current_block->merge = SPIRBlock::MergeSelection;
		selection_merge_targets.insert(current_block->next_block);
		break;
	}

	case OpLoopMerge:
	{
		if (!current_block)
			SPIRV_CROSS_THROW("Trying to modify a non-existing block.");

		current_block->merge_block = ops[0];
		current_block->continue_block = ops[1];
		current_block->merge = SPIRBlock::MergeLoop;

		loop_blocks.insert(current_block->self);
		loop_merge_targets.insert(current_block->merge_block);

		continue_block_to_loop_header[current_block->continue_block] = current_block->self;

		// Don't add loop headers to continue blocks,
		// which would make it impossible branch into the loop header since
		// they are treated as continues.
		if (current_block->continue_block != current_block->self)
			continue_blocks.insert(current_block->continue_block);
		break;
	}

	case OpSpecConstantOp:
	{
		if (length < 3)
			SPIRV_CROSS_THROW("OpSpecConstantOp not enough arguments.");

		uint32_t result_type = ops[0];
		uint32_t id = ops[1];
		auto spec_op = static_cast<Op>(ops[2]);

		set<SPIRConstantOp>(id, result_type, spec_op, ops + 3, length - 3);
		break;
	}

	// Actual opcodes.
	default:
	{
		if (!current_block)
			SPIRV_CROSS_THROW("Currently no block to insert opcode.");

		current_block->ops.push_back(instruction);
		break;
	}
	}
}

bool Compiler::block_is_loop_candidate(const SPIRBlock &block, SPIRBlock::Method method) const
{
	// Tried and failed.
	if (block.disable_block_optimization || block.complex_continue)
		return false;

	if (method == SPIRBlock::MergeToSelectForLoop)
	{
		// Try to detect common for loop pattern
		// which the code backend can use to create cleaner code.
		// for(;;) { if (cond) { some_body; } else { break; } }
		// is the pattern we're looking for.
		bool ret = block.terminator == SPIRBlock::Select && block.merge == SPIRBlock::MergeLoop &&
		           block.true_block != block.merge_block && block.true_block != block.self &&
		           block.false_block == block.merge_block;

		// If we have OpPhi which depends on branches which came from our own block,
		// we need to flush phi variables in else block instead of a trivial break,
		// so we cannot assume this is a for loop candidate.
		if (ret)
		{
			for (auto &phi : block.phi_variables)
				if (phi.parent == block.self)
					return false;

			auto *merge = maybe_get<SPIRBlock>(block.merge_block);
			if (merge)
				for (auto &phi : merge->phi_variables)
					if (phi.parent == block.self)
						return false;
		}
		return ret;
	}
	else if (method == SPIRBlock::MergeToDirectForLoop)
	{
		// Empty loop header that just sets up merge target
		// and branches to loop body.
		bool ret = block.terminator == SPIRBlock::Direct && block.merge == SPIRBlock::MergeLoop && block.ops.empty();

		if (!ret)
			return false;

		auto &child = get<SPIRBlock>(block.next_block);
		ret = child.terminator == SPIRBlock::Select && child.merge == SPIRBlock::MergeNone &&
		      child.false_block == block.merge_block && child.true_block != block.merge_block &&
		      child.true_block != block.self;

		// If we have OpPhi which depends on branches which came from our own block,
		// we need to flush phi variables in else block instead of a trivial break,
		// so we cannot assume this is a for loop candidate.
		if (ret)
		{
			for (auto &phi : block.phi_variables)
				if (phi.parent == block.self || phi.parent == child.self)
					return false;

			for (auto &phi : child.phi_variables)
				if (phi.parent == block.self)
					return false;

			auto *merge = maybe_get<SPIRBlock>(block.merge_block);
			if (merge)
				for (auto &phi : merge->phi_variables)
					if (phi.parent == block.self || phi.parent == child.false_block)
						return false;
		}

		return ret;
	}
	else
		return false;
}

bool Compiler::block_is_outside_flow_control_from_block(const SPIRBlock &from, const SPIRBlock &to)
{
	auto *start = &from;

	if (start->self == to.self)
		return true;

	// Break cycles.
	if (is_continue(start->self))
		return false;

	// If our select block doesn't merge, we must break or continue in these blocks,
	// so if continues occur branchless within these blocks, consider them branchless as well.
	// This is typically used for loop control.
	if (start->terminator == SPIRBlock::Select && start->merge == SPIRBlock::MergeNone &&
	    (block_is_outside_flow_control_from_block(get<SPIRBlock>(start->true_block), to) ||
	     block_is_outside_flow_control_from_block(get<SPIRBlock>(start->false_block), to)))
	{
		return true;
	}
	else if (start->merge_block && block_is_outside_flow_control_from_block(get<SPIRBlock>(start->merge_block), to))
	{
		return true;
	}
	else if (start->next_block && block_is_outside_flow_control_from_block(get<SPIRBlock>(start->next_block), to))
	{
		return true;
	}
	else
		return false;
}

bool Compiler::execution_is_noop(const SPIRBlock &from, const SPIRBlock &to) const
{
	if (!execution_is_branchless(from, to))
		return false;

	auto *start = &from;
	for (;;)
	{
		if (start->self == to.self)
			return true;

		if (!start->ops.empty())
			return false;

		start = &get<SPIRBlock>(start->next_block);
	}
}

bool Compiler::execution_is_branchless(const SPIRBlock &from, const SPIRBlock &to) const
{
	auto *start = &from;
	for (;;)
	{
		if (start->self == to.self)
			return true;

		if (start->terminator == SPIRBlock::Direct && start->merge == SPIRBlock::MergeNone)
			start = &get<SPIRBlock>(start->next_block);
		else
			return false;
	}
}

SPIRBlock::ContinueBlockType Compiler::continue_block_type(const SPIRBlock &block) const
{
	// The block was deemed too complex during code emit, pick conservative fallback paths.
	if (block.complex_continue)
		return SPIRBlock::ComplexLoop;

	// In older glslang output continue block can be equal to the loop header.
	// In this case, execution is clearly branchless, so just assume a while loop header here.
	if (block.merge == SPIRBlock::MergeLoop)
		return SPIRBlock::WhileLoop;

	auto &dominator = get<SPIRBlock>(block.loop_dominator);

	if (execution_is_noop(block, dominator))
		return SPIRBlock::WhileLoop;
	else if (execution_is_branchless(block, dominator))
		return SPIRBlock::ForLoop;
	else
	{
		if (block.merge == SPIRBlock::MergeNone && block.terminator == SPIRBlock::Select &&
		    block.true_block == dominator.self && block.false_block == dominator.merge_block)
		{
			return SPIRBlock::DoWhileLoop;
		}
		else
			return SPIRBlock::ComplexLoop;
	}
}

bool Compiler::traverse_all_reachable_opcodes(const SPIRBlock &block, OpcodeHandler &handler) const
{
	handler.set_current_block(block);

	// Ideally, perhaps traverse the CFG instead of all blocks in order to eliminate dead blocks,
	// but this shouldn't be a problem in practice unless the SPIR-V is doing insane things like recursing
	// inside dead blocks ...
	for (auto &i : block.ops)
	{
		auto ops = stream(i);
		auto op = static_cast<Op>(i.op);

		if (!handler.handle(op, ops, i.length))
			return false;

		if (op == OpFunctionCall)
		{
			auto &func = get<SPIRFunction>(ops[2]);
			if (handler.follow_function_call(func))
			{
				if (!handler.begin_function_scope(ops, i.length))
					return false;
				if (!traverse_all_reachable_opcodes(get<SPIRFunction>(ops[2]), handler))
					return false;
				if (!handler.end_function_scope(ops, i.length))
					return false;
			}
		}
	}

	return true;
}

bool Compiler::traverse_all_reachable_opcodes(const SPIRFunction &func, OpcodeHandler &handler) const
{
	for (auto block : func.blocks)
		if (!traverse_all_reachable_opcodes(get<SPIRBlock>(block), handler))
			return false;

	return true;
}

uint32_t Compiler::type_struct_member_offset(const SPIRType &type, uint32_t index) const
{
	// Decoration must be set in valid SPIR-V, otherwise throw.
	auto &dec = meta[type.self].members.at(index);
	if (dec.decoration_flags & (1ull << DecorationOffset))
		return dec.offset;
	else
		SPIRV_CROSS_THROW("Struct member does not have Offset set.");
}

uint32_t Compiler::type_struct_member_array_stride(const SPIRType &type, uint32_t index) const
{
	// Decoration must be set in valid SPIR-V, otherwise throw.
	// ArrayStride is part of the array type not OpMemberDecorate.
	auto &dec = meta[type.member_types[index]].decoration;
	if (dec.decoration_flags & (1ull << DecorationArrayStride))
		return dec.array_stride;
	else
		SPIRV_CROSS_THROW("Struct member does not have ArrayStride set.");
}

uint32_t Compiler::type_struct_member_matrix_stride(const SPIRType &type, uint32_t index) const
{
	// Decoration must be set in valid SPIR-V, otherwise throw.
	// MatrixStride is part of OpMemberDecorate.
	auto &dec = meta[type.self].members[index];
	if (dec.decoration_flags & (1ull << DecorationMatrixStride))
		return dec.matrix_stride;
	else
		SPIRV_CROSS_THROW("Struct member does not have MatrixStride set.");
}

size_t Compiler::get_declared_struct_size(const SPIRType &type) const
{
	uint32_t last = uint32_t(type.member_types.size() - 1);
	size_t offset = type_struct_member_offset(type, last);
	size_t size = get_declared_struct_member_size(type, last);
	return offset + size;
}

size_t Compiler::get_declared_struct_member_size(const SPIRType &struct_type, uint32_t index) const
{
	auto flags = get_member_decoration_mask(struct_type.self, index);
	auto &type = get<SPIRType>(struct_type.member_types[index]);

	switch (type.basetype)
	{
	case SPIRType::Unknown:
	case SPIRType::Void:
	case SPIRType::Boolean: // Bools are purely logical, and cannot be used for externally visible types.
	case SPIRType::AtomicCounter:
	case SPIRType::Image:
	case SPIRType::SampledImage:
	case SPIRType::Sampler:
		SPIRV_CROSS_THROW("Querying size for object with opaque size.");

	default:
		break;
	}

	if (!type.array.empty())
	{
		// For arrays, we can use ArrayStride to get an easy check.
		// Runtime arrays have a size of 0, so force it to 1
		uint32_t array_size = type.array.back() > 0 ? type.array.back() : 1;
		return type_struct_member_array_stride(struct_type, index) * array_size;
	}
	else if (type.basetype == SPIRType::Struct)
	{
		return get_declared_struct_size(type);
	}
	else
	{
		unsigned vecsize = type.vecsize;
		unsigned columns = type.columns;

		// Vectors.
		if (columns == 1)
		{
			size_t component_size = type.width / 8;
			return vecsize * component_size;
		}
		else
		{
			uint32_t matrix_stride = type_struct_member_matrix_stride(struct_type, index);

			// Per SPIR-V spec, matrices must be tightly packed and aligned up for vec3 accesses.
			if (flags & (1ull << DecorationRowMajor))
				return matrix_stride * vecsize;
			else if (flags & (1ull << DecorationColMajor))
				return matrix_stride * columns;
			else
				SPIRV_CROSS_THROW("Either row-major or column-major must be declared for matrices.");
		}
	}
}

bool Compiler::BufferAccessHandler::handle(Op opcode, const uint32_t *args, uint32_t length)
{
	if (opcode != OpAccessChain && opcode != OpInBoundsAccessChain)
		return true;

	// Invalid SPIR-V.
	if (length < 4)
		return false;

	if (args[2] != id)
		return true;

	// Don't bother traversing the entire access chain tree yet.
	// If we access a struct member, assume we access the entire member.
	uint32_t index = compiler.get<SPIRConstant>(args[3]).scalar();

	// Seen this index already.
	if (seen.find(index) != end(seen))
		return true;
	seen.insert(index);

	auto &type = compiler.expression_type(id);
	uint32_t offset = compiler.type_struct_member_offset(type, index);

	size_t range;
	// If we have another member in the struct, deduce the range by looking at the next member.
	// This is okay since structs in SPIR-V can have padding, but Offset decoration must be
	// monotonically increasing.
	// Of course, this doesn't take into account if the SPIR-V for some reason decided to add
	// very large amounts of padding, but that's not really a big deal.
	if (index + 1 < type.member_types.size())
	{
		range = compiler.type_struct_member_offset(type, index + 1) - offset;
	}
	else
	{
		// No padding, so just deduce it from the size of the member directly.
		range = compiler.get_declared_struct_member_size(type, index);
	}

	ranges.push_back({ index, offset, range });
	return true;
}

std::vector<BufferRange> Compiler::get_active_buffer_ranges(uint32_t id) const
{
	std::vector<BufferRange> ranges;
	BufferAccessHandler handler(*this, ranges, id);
	traverse_all_reachable_opcodes(get<SPIRFunction>(entry_point), handler);
	return ranges;
}

// Increase the number of IDs by the specified incremental amount.
// Returns the value of the first ID available for use in the expanded bound.
uint32_t Compiler::increase_bound_by(uint32_t incr_amount)
{
	auto curr_bound = ids.size();
	auto new_bound = curr_bound + incr_amount;
	ids.resize(new_bound);
	meta.resize(new_bound);
	return uint32_t(curr_bound);
}

bool Compiler::types_are_logically_equivalent(const SPIRType &a, const SPIRType &b) const
{
	if (a.basetype != b.basetype)
		return false;
	if (a.width != b.width)
		return false;
	if (a.vecsize != b.vecsize)
		return false;
	if (a.columns != b.columns)
		return false;
	if (a.array.size() != b.array.size())
		return false;

	size_t array_count = a.array.size();
	if (array_count && memcmp(a.array.data(), b.array.data(), array_count * sizeof(uint32_t)) != 0)
		return false;

	if (a.basetype == SPIRType::Image || a.basetype == SPIRType::SampledImage)
	{
		if (memcmp(&a.image, &b.image, sizeof(SPIRType::Image)) != 0)
			return false;
	}

	if (a.member_types.size() != b.member_types.size())
		return false;

	size_t member_types = a.member_types.size();
	for (size_t i = 0; i < member_types; i++)
	{
		if (!types_are_logically_equivalent(get<SPIRType>(a.member_types[i]), get<SPIRType>(b.member_types[i])))
			return false;
	}

	return true;
}

uint64_t Compiler::get_execution_mode_mask() const
{
	return get_entry_point().flags;
}

void Compiler::set_execution_mode(ExecutionMode mode, uint32_t arg0, uint32_t arg1, uint32_t arg2)
{
	auto &execution = get_entry_point();

	execution.flags |= 1ull << mode;
	switch (mode)
	{
	case ExecutionModeLocalSize:
		execution.workgroup_size.x = arg0;
		execution.workgroup_size.y = arg1;
		execution.workgroup_size.z = arg2;
		break;

	case ExecutionModeInvocations:
		execution.invocations = arg0;
		break;

	case ExecutionModeOutputVertices:
		execution.output_vertices = arg0;
		break;

	default:
		break;
	}
}

void Compiler::unset_execution_mode(ExecutionMode mode)
{
	auto &execution = get_entry_point();
	execution.flags &= ~(1ull << mode);
}

uint32_t Compiler::get_work_group_size_specialization_constants(SpecializationConstant &x, SpecializationConstant &y,
                                                                SpecializationConstant &z) const
{
	auto &execution = get_entry_point();
	x = { 0, 0 };
	y = { 0, 0 };
	z = { 0, 0 };

	if (execution.workgroup_size.constant != 0)
	{
		auto &c = get<SPIRConstant>(execution.workgroup_size.constant);

		if (c.m.c[0].id[0] != 0)
		{
			x.id = c.m.c[0].id[0];
			x.constant_id = get_decoration(c.m.c[0].id[0], DecorationSpecId);
		}

		if (c.m.c[0].id[1] != 0)
		{
			y.id = c.m.c[0].id[1];
			y.constant_id = get_decoration(c.m.c[0].id[1], DecorationSpecId);
		}

		if (c.m.c[0].id[2] != 0)
		{
			z.id = c.m.c[0].id[2];
			z.constant_id = get_decoration(c.m.c[0].id[2], DecorationSpecId);
		}
	}

	return execution.workgroup_size.constant;
}

uint32_t Compiler::get_execution_mode_argument(spv::ExecutionMode mode, uint32_t index) const
{
	auto &execution = get_entry_point();
	switch (mode)
	{
	case ExecutionModeLocalSize:
		switch (index)
		{
		case 0:
			return execution.workgroup_size.x;
		case 1:
			return execution.workgroup_size.y;
		case 2:
			return execution.workgroup_size.z;
		default:
			return 0;
		}

	case ExecutionModeInvocations:
		return execution.invocations;

	case ExecutionModeOutputVertices:
		return execution.output_vertices;

	default:
		return 0;
	}
}

ExecutionModel Compiler::get_execution_model() const
{
	auto &execution = get_entry_point();
	return execution.model;
}

void Compiler::set_remapped_variable_state(uint32_t id, bool remap_enable)
{
	get<SPIRVariable>(id).remapped_variable = remap_enable;
}

bool Compiler::get_remapped_variable_state(uint32_t id) const
{
	return get<SPIRVariable>(id).remapped_variable;
}

void Compiler::set_subpass_input_remapped_components(uint32_t id, uint32_t components)
{
	get<SPIRVariable>(id).remapped_components = components;
}

uint32_t Compiler::get_subpass_input_remapped_components(uint32_t id) const
{
	return get<SPIRVariable>(id).remapped_components;
}

void Compiler::inherit_expression_dependencies(uint32_t dst, uint32_t source_expression)
{
	// Don't inherit any expression dependencies if the expression in dst
	// is not a forwarded temporary.
	if (forwarded_temporaries.find(dst) == end(forwarded_temporaries) ||
	    forced_temporaries.find(dst) != end(forced_temporaries))
	{
		return;
	}

	auto &e = get<SPIRExpression>(dst);
	auto *s = maybe_get<SPIRExpression>(source_expression);
	if (!s)
		return;

	auto &e_deps = e.expression_dependencies;
	auto &s_deps = s->expression_dependencies;

	// If we depend on a expression, we also depend on all sub-dependencies from source.
	e_deps.push_back(source_expression);
	e_deps.insert(end(e_deps), begin(s_deps), end(s_deps));

	// Eliminate duplicated dependencies.
	e_deps.erase(unique(begin(e_deps), end(e_deps)), end(e_deps));
}

vector<string> Compiler::get_entry_points() const
{
	vector<string> entries;
	for (auto &entry : entry_points)
		entries.push_back(entry.second.orig_name);
	return entries;
}

void Compiler::rename_entry_point(const std::string &old_name, const std::string &new_name)
{
	auto &entry = get_entry_point(old_name);
	entry.orig_name = new_name;
	entry.name = new_name;
}

void Compiler::set_entry_point(const std::string &name)
{
	auto &entry = get_entry_point(name);
	entry_point = entry.self;
}

SPIREntryPoint &Compiler::get_entry_point(const std::string &name)
{
	auto itr =
	    find_if(begin(entry_points), end(entry_points), [&](const std::pair<uint32_t, SPIREntryPoint> &entry) -> bool {
		    return entry.second.orig_name == name;
	    });

	if (itr == end(entry_points))
		SPIRV_CROSS_THROW("Entry point does not exist.");

	return itr->second;
}

const SPIREntryPoint &Compiler::get_entry_point(const std::string &name) const
{
	auto itr =
	    find_if(begin(entry_points), end(entry_points), [&](const std::pair<uint32_t, SPIREntryPoint> &entry) -> bool {
		    return entry.second.orig_name == name;
	    });

	if (itr == end(entry_points))
		SPIRV_CROSS_THROW("Entry point does not exist.");

	return itr->second;
}

const string &Compiler::get_cleansed_entry_point_name(const std::string &name) const
{
	return get_entry_point(name).name;
}

const SPIREntryPoint &Compiler::get_entry_point() const
{
	return entry_points.find(entry_point)->second;
}

SPIREntryPoint &Compiler::get_entry_point()
{
	return entry_points.find(entry_point)->second;
}

bool Compiler::interface_variable_exists_in_entry_point(uint32_t id) const
{
	auto &var = get<SPIRVariable>(id);
	if (var.storage != StorageClassInput && var.storage != StorageClassOutput &&
	    var.storage != StorageClassUniformConstant)
		SPIRV_CROSS_THROW("Only Input, Output variables and Uniform constants are part of a shader linking interface.");

	// This is to avoid potential problems with very old glslang versions which did
	// not emit input/output interfaces properly.
	// We can assume they only had a single entry point, and single entry point
	// shaders could easily be assumed to use every interface variable anyways.
	if (entry_points.size() <= 1)
		return true;

	auto &execution = get_entry_point();
	return find(begin(execution.interface_variables), end(execution.interface_variables), id) !=
	       end(execution.interface_variables);
}

void Compiler::CombinedImageSamplerHandler::push_remap_parameters(const SPIRFunction &func, const uint32_t *args,
                                                                  uint32_t length)
{
	// If possible, pipe through a remapping table so that parameters know
	// which variables they actually bind to in this scope.
	unordered_map<uint32_t, uint32_t> remapping;
	for (uint32_t i = 0; i < length; i++)
		remapping[func.arguments[i].id] = remap_parameter(args[i]);
	parameter_remapping.push(move(remapping));
}

void Compiler::CombinedImageSamplerHandler::pop_remap_parameters()
{
	parameter_remapping.pop();
}

uint32_t Compiler::CombinedImageSamplerHandler::remap_parameter(uint32_t id)
{
	auto *var = compiler.maybe_get_backing_variable(id);
	if (var)
		id = var->self;

	if (parameter_remapping.empty())
		return id;

	auto &remapping = parameter_remapping.top();
	auto itr = remapping.find(id);
	if (itr != end(remapping))
		return itr->second;
	else
		return id;
}

bool Compiler::CombinedImageSamplerHandler::begin_function_scope(const uint32_t *args, uint32_t length)
{
	if (length < 3)
		return false;

	auto &callee = compiler.get<SPIRFunction>(args[2]);
	args += 3;
	length -= 3;
	push_remap_parameters(callee, args, length);
	functions.push(&callee);
	return true;
}

bool Compiler::CombinedImageSamplerHandler::end_function_scope(const uint32_t *args, uint32_t length)
{
	if (length < 3)
		return false;

	auto &callee = compiler.get<SPIRFunction>(args[2]);
	args += 3;

	// There are two types of cases we have to handle,
	// a callee might call sampler2D(texture2D, sampler) directly where
	// one or more parameters originate from parameters.
	// Alternatively, we need to provide combined image samplers to our callees,
	// and in this case we need to add those as well.

	pop_remap_parameters();

	// Our callee has now been processed at least once.
	// No point in doing it again.
	callee.do_combined_parameters = false;

	auto &params = functions.top()->combined_parameters;
	functions.pop();
	if (functions.empty())
		return true;

	auto &caller = *functions.top();
	if (caller.do_combined_parameters)
	{
		for (auto &param : params)
		{
			uint32_t image_id = param.global_image ? param.image_id : args[param.image_id];
			uint32_t sampler_id = param.global_sampler ? param.sampler_id : args[param.sampler_id];

			auto *i = compiler.maybe_get_backing_variable(image_id);
			auto *s = compiler.maybe_get_backing_variable(sampler_id);
			if (i)
				image_id = i->self;
			if (s)
				sampler_id = s->self;

			register_combined_image_sampler(caller, image_id, sampler_id, param.depth);
		}
	}

	return true;
}

void Compiler::CombinedImageSamplerHandler::register_combined_image_sampler(SPIRFunction &caller, uint32_t image_id,
                                                                            uint32_t sampler_id, bool depth)
{
	// We now have a texture ID and a sampler ID which will either be found as a global
	// or a parameter in our own function. If both are global, they will not need a parameter,
	// otherwise, add it to our list.
	SPIRFunction::CombinedImageSamplerParameter param = {
		0u, image_id, sampler_id, true, true, depth,
	};

	auto texture_itr = find_if(begin(caller.arguments), end(caller.arguments),
	                           [image_id](const SPIRFunction::Parameter &p) { return p.id == image_id; });
	auto sampler_itr = find_if(begin(caller.arguments), end(caller.arguments),
	                           [sampler_id](const SPIRFunction::Parameter &p) { return p.id == sampler_id; });

	if (texture_itr != end(caller.arguments))
	{
		param.global_image = false;
		param.image_id = uint32_t(texture_itr - begin(caller.arguments));
	}

	if (sampler_itr != end(caller.arguments))
	{
		param.global_sampler = false;
		param.sampler_id = uint32_t(sampler_itr - begin(caller.arguments));
	}

	if (param.global_image && param.global_sampler)
		return;

	auto itr = find_if(begin(caller.combined_parameters), end(caller.combined_parameters),
	                   [&param](const SPIRFunction::CombinedImageSamplerParameter &p) {
		                   return param.image_id == p.image_id && param.sampler_id == p.sampler_id &&
		                          param.global_image == p.global_image && param.global_sampler == p.global_sampler;
	                   });

	if (itr == end(caller.combined_parameters))
	{
		uint32_t id = compiler.increase_bound_by(3);
		auto type_id = id + 0;
		auto ptr_type_id = id + 1;
		auto combined_id = id + 2;
		auto &base = compiler.expression_type(image_id);
		auto &type = compiler.set<SPIRType>(type_id);
		auto &ptr_type = compiler.set<SPIRType>(ptr_type_id);

		type = base;
		type.self = type_id;
		type.basetype = SPIRType::SampledImage;
		type.pointer = false;
		type.storage = StorageClassGeneric;
		type.image.depth = depth;

		ptr_type = type;
		ptr_type.pointer = true;
		ptr_type.storage = StorageClassUniformConstant;

		// Build new variable.
		compiler.set<SPIRVariable>(combined_id, ptr_type_id, StorageClassFunction, 0);

		// Inherit RelaxedPrecision (and potentially other useful flags if deemed relevant).
		auto &new_flags = compiler.meta[combined_id].decoration.decoration_flags;
		auto old_flags = compiler.meta[sampler_id].decoration.decoration_flags;
		new_flags = old_flags & (1ull << DecorationRelaxedPrecision);

		param.id = combined_id;

		compiler.set_name(combined_id,
		                  join("SPIRV_Cross_Combined", compiler.to_name(image_id), compiler.to_name(sampler_id)));

		caller.combined_parameters.push_back(param);
		caller.shadow_arguments.push_back({ ptr_type_id, combined_id, 0u, 0u, true });
	}
}

bool Compiler::CombinedImageSamplerHandler::handle(Op opcode, const uint32_t *args, uint32_t length)
{
	// We need to figure out where samplers and images are loaded from, so do only the bare bones compilation we need.
	switch (opcode)
	{
	case OpLoad:
	{
		if (length < 3)
			return false;

		uint32_t result_type = args[0];

		auto &type = compiler.get<SPIRType>(result_type);
		bool separate_image = type.basetype == SPIRType::Image && type.image.sampled == 1;
		bool separate_sampler = type.basetype == SPIRType::Sampler;

		// If not separate image or sampler, don't bother.
		if (!separate_image && !separate_sampler)
			return true;

		uint32_t id = args[1];
		uint32_t ptr = args[2];
		compiler.set<SPIRExpression>(id, "", result_type, true);
		compiler.register_read(id, ptr, true);
		return true;
	}

	case OpInBoundsAccessChain:
	case OpAccessChain:
	{
		if (length < 3)
			return false;

		// Technically, it is possible to have arrays of textures and arrays of samplers and combine them, but this becomes essentially
		// impossible to implement, since we don't know which concrete sampler we are accessing.
		// One potential way is to create a combinatorial explosion where N textures and M samplers are combined into N * M sampler2Ds,
		// but this seems ridiculously complicated for a problem which is easy to work around.
		// Checking access chains like this assumes we don't have samplers or textures inside uniform structs, but this makes no sense.

		auto &type = compiler.get<SPIRType>(args[0]);
		bool separate_image = type.basetype == SPIRType::Image && type.image.sampled == 1;
		bool separate_sampler = type.basetype == SPIRType::Sampler;
		if (separate_image)
			SPIRV_CROSS_THROW("Attempting to use arrays or structs of separate images. This is not possible to "
			                  "statically remap to plain GLSL.");
		if (separate_sampler)
			SPIRV_CROSS_THROW(
			    "Attempting to use arrays or structs of separate samplers. This is not possible to statically "
			    "remap to plain GLSL.");
		return true;
	}

	case OpSampledImage:
		// Do it outside.
		break;

	default:
		return true;
	}

	if (length < 4)
		return false;

	// Registers sampler2D calls used in case they are parameters so
	// that their callees know which combined image samplers to propagate down the call stack.
	if (!functions.empty())
	{
		auto &callee = *functions.top();
		if (callee.do_combined_parameters)
		{
			uint32_t image_id = args[2];

			auto *image = compiler.maybe_get_backing_variable(image_id);
			if (image)
				image_id = image->self;

			uint32_t sampler_id = args[3];
			auto *sampler = compiler.maybe_get_backing_variable(sampler_id);
			if (sampler)
				sampler_id = sampler->self;

			auto &combined_type = compiler.get<SPIRType>(args[0]);
			register_combined_image_sampler(callee, image_id, sampler_id, combined_type.image.depth);
		}
	}

	// For function calls, we need to remap IDs which are function parameters into global variables.
	// This information is statically known from the current place in the call stack.
	// Function parameters are not necessarily pointers, so if we don't have a backing variable, remapping will know
	// which backing variable the image/sample came from.
	uint32_t image_id = remap_parameter(args[2]);
	uint32_t sampler_id = remap_parameter(args[3]);

	auto itr = find_if(begin(compiler.combined_image_samplers), end(compiler.combined_image_samplers),
	                   [image_id, sampler_id](const CombinedImageSampler &combined) {
		                   return combined.image_id == image_id && combined.sampler_id == sampler_id;
	                   });

	if (itr == end(compiler.combined_image_samplers))
	{
		auto id = compiler.increase_bound_by(2);
		auto type_id = id + 0;
		auto combined_id = id + 1;
		auto sampled_type = args[0];

		// Make a new type, pointer to OpTypeSampledImage, so we can make a variable of this type.
		// We will probably have this type lying around, but it doesn't hurt to make duplicates for internal purposes.
		auto &type = compiler.set<SPIRType>(type_id);
		auto &base = compiler.get<SPIRType>(sampled_type);
		type = base;
		type.pointer = true;
		type.storage = StorageClassUniformConstant;

		// Build new variable.
		compiler.set<SPIRVariable>(combined_id, type_id, StorageClassUniformConstant, 0);

		// Inherit RelaxedPrecision (and potentially other useful flags if deemed relevant).
		auto &new_flags = compiler.meta[combined_id].decoration.decoration_flags;
		auto old_flags = compiler.meta[sampler_id].decoration.decoration_flags;
		new_flags = old_flags & (1ull << DecorationRelaxedPrecision);

		compiler.combined_image_samplers.push_back({ combined_id, image_id, sampler_id });
	}

	return true;
}

void Compiler::build_combined_image_samplers()
{
	for (auto &id : ids)
	{
		if (id.get_type() == TypeFunction)
		{
			auto &func = id.get<SPIRFunction>();
			func.combined_parameters.clear();
			func.shadow_arguments.clear();
			func.do_combined_parameters = true;
		}
	}

	combined_image_samplers.clear();
	CombinedImageSamplerHandler handler(*this);
	traverse_all_reachable_opcodes(get<SPIRFunction>(entry_point), handler);
}

vector<SpecializationConstant> Compiler::get_specialization_constants() const
{
	vector<SpecializationConstant> spec_consts;
	for (auto &id : ids)
	{
		if (id.get_type() == TypeConstant)
		{
			auto &c = id.get<SPIRConstant>();
			if (c.specialization)
			{
				spec_consts.push_back({ c.self, get_decoration(c.self, DecorationSpecId) });
			}
		}
	}
	return spec_consts;
}

SPIRConstant &Compiler::get_constant(uint32_t id)
{
	return get<SPIRConstant>(id);
}

const SPIRConstant &Compiler::get_constant(uint32_t id) const
{
	return get<SPIRConstant>(id);
}

// Recursively marks any constants referenced by the specified constant instruction as being used
// as an array length. The id must be a constant instruction (SPIRConstant or SPIRConstantOp).
void Compiler::mark_used_as_array_length(uint32_t id)
{
	switch (ids[id].get_type())
	{
	case TypeConstant:
		get<SPIRConstant>(id).is_used_as_array_length = true;
		break;

	case TypeConstantOp:
	{
		auto &cop = get<SPIRConstantOp>(id);
		for (uint32_t arg_id : cop.arguments)
			mark_used_as_array_length(arg_id);
	}

	case TypeUndef:
		return;

	default:
		SPIRV_CROSS_THROW("Array lengths must be a constant instruction (OpConstant.. or OpSpecConstant...).");
	}
}

static bool exists_unaccessed_path_to_return(const CFG &cfg, uint32_t block, const unordered_set<uint32_t> &blocks)
{
	// This block accesses the variable.
	if (blocks.find(block) != end(blocks))
		return false;

	// We are at the end of the CFG.
	if (cfg.get_succeeding_edges(block).empty())
		return true;

	// If any of our successors have a path to the end, there exists a path from block.
	for (auto &succ : cfg.get_succeeding_edges(block))
		if (exists_unaccessed_path_to_return(cfg, succ, blocks))
			return true;

	return false;
}

void Compiler::analyze_parameter_preservation(
    SPIRFunction &entry, const CFG &cfg, const unordered_map<uint32_t, unordered_set<uint32_t>> &variable_to_blocks,
    const unordered_map<uint32_t, unordered_set<uint32_t>> &complete_write_blocks)
{
	for (auto &arg : entry.arguments)
	{
		// Non-pointers are always inputs.
		auto &type = get<SPIRType>(arg.type);
		if (!type.pointer)
			continue;

		// Opaque argument types are always in
		bool potential_preserve;
		switch (type.basetype)
		{
		case SPIRType::Sampler:
		case SPIRType::Image:
		case SPIRType::SampledImage:
		case SPIRType::AtomicCounter:
			potential_preserve = false;
			break;

		default:
			potential_preserve = true;
			break;
		}

		if (!potential_preserve)
			continue;

		auto itr = variable_to_blocks.find(arg.id);
		if (itr == end(variable_to_blocks))
		{
			// Variable is never accessed.
			continue;
		}

		// We have accessed a variable, but there was no complete writes to that variable.
		// We deduce that we must preserve the argument.
		itr = complete_write_blocks.find(arg.id);
		if (itr == end(complete_write_blocks))
		{
			arg.read_count++;
			continue;
		}

		// If there is a path through the CFG where no block completely writes to the variable, the variable will be in an undefined state
		// when the function returns. We therefore need to implicitly preserve the variable in case there are writers in the function.
		// Major case here is if a function is
		// void foo(int &var) { if (cond) var = 10; }
		// Using read/write counts, we will think it's just an out variable, but it really needs to be inout,
		// because if we don't write anything whatever we put into the function must return back to the caller.
		if (exists_unaccessed_path_to_return(cfg, entry.entry_block, itr->second))
			arg.read_count++;
	}
}

void Compiler::analyze_variable_scope(SPIRFunction &entry)
{
	struct AccessHandler : OpcodeHandler
	{
	public:
		AccessHandler(Compiler &compiler_, SPIRFunction &entry_)
		    : compiler(compiler_)
		    , entry(entry_)
		{
		}

		bool follow_function_call(const SPIRFunction &)
		{
			// Only analyze within this function.
			return false;
		}

		void set_current_block(const SPIRBlock &block)
		{
			current_block = &block;

			// If we're branching to a block which uses OpPhi, in GLSL
			// this will be a variable write when we branch,
			// so we need to track access to these variables as well to
			// have a complete picture.
			const auto test_phi = [this, &block](uint32_t to) {
				auto &next = compiler.get<SPIRBlock>(to);
				for (auto &phi : next.phi_variables)
				{
					if (phi.parent == block.self)
					{
						accessed_variables_to_block[phi.function_variable].insert(block.self);
						// Phi variables are also accessed in our target branch block.
						accessed_variables_to_block[phi.function_variable].insert(next.self);

						notify_variable_access(phi.local_variable, block.self);
					}
				}
			};

			switch (block.terminator)
			{
			case SPIRBlock::Direct:
				notify_variable_access(block.condition, block.self);
				test_phi(block.next_block);
				break;

			case SPIRBlock::Select:
				notify_variable_access(block.condition, block.self);
				test_phi(block.true_block);
				test_phi(block.false_block);
				break;

			case SPIRBlock::MultiSelect:
				notify_variable_access(block.condition, block.self);
				for (auto &target : block.cases)
					test_phi(target.block);
				if (block.default_block)
					test_phi(block.default_block);
				break;

			default:
				break;
			}
		}

		void notify_variable_access(uint32_t id, uint32_t block)
		{
			if (id_is_phi_variable(id))
				accessed_variables_to_block[id].insert(block);
			else if (id_is_potential_temporary(id))
				accessed_temporaries_to_block[id].insert(block);
		}

		bool id_is_phi_variable(uint32_t id)
		{
			if (id >= compiler.get_current_id_bound())
				return false;
			auto *var = compiler.maybe_get<SPIRVariable>(id);
			return var && var->phi_variable;
		}

		bool id_is_potential_temporary(uint32_t id)
		{
			if (id >= compiler.get_current_id_bound())
				return false;

			// Temporaries are not created before we start emitting code.
			return compiler.ids[id].empty() || (compiler.ids[id].get_type() == TypeExpression);
		}

		bool handle(spv::Op op, const uint32_t *args, uint32_t length)
		{
			// Keep track of the types of temporaries, so we can hoist them out as necessary.
			uint32_t result_type, result_id;
			if (compiler.instruction_to_result_type(result_type, result_id, op, args, length))
				result_id_to_type[result_id] = result_type;

			switch (op)
			{
			case OpStore:
			{
				if (length < 2)
					return false;

				uint32_t ptr = args[0];
				auto *var = compiler.maybe_get_backing_variable(ptr);
				if (var && var->storage == StorageClassFunction)
					accessed_variables_to_block[var->self].insert(current_block->self);

				// If we store through an access chain, we have a partial write.
				if (var && var->self == ptr && var->storage == StorageClassFunction)
					complete_write_variables_to_block[var->self].insert(current_block->self);

				// Might try to store a Phi variable here.
				notify_variable_access(args[1], current_block->self);
				break;
			}

			case OpAccessChain:
			case OpInBoundsAccessChain:
			{
				if (length < 3)
					return false;

				uint32_t ptr = args[2];
				auto *var = compiler.maybe_get<SPIRVariable>(ptr);
				if (var && var->storage == StorageClassFunction)
					accessed_variables_to_block[var->self].insert(current_block->self);

				for (uint32_t i = 3; i < length; i++)
					notify_variable_access(args[i], current_block->self);

				// The result of an access chain is a fixed expression and is not really considered a temporary.
				break;
			}

			case OpCopyMemory:
			{
				if (length < 2)
					return false;

				uint32_t lhs = args[0];
				uint32_t rhs = args[1];
				auto *var = compiler.maybe_get_backing_variable(lhs);
				if (var && var->storage == StorageClassFunction)
					accessed_variables_to_block[var->self].insert(current_block->self);

				// If we store through an access chain, we have a partial write.
				if (var->self == lhs)
					complete_write_variables_to_block[var->self].insert(current_block->self);

				var = compiler.maybe_get_backing_variable(rhs);
				if (var && var->storage == StorageClassFunction)
					accessed_variables_to_block[var->self].insert(current_block->self);
				break;
			}

			case OpCopyObject:
			{
				if (length < 3)
					return false;

				auto *var = compiler.maybe_get_backing_variable(args[2]);
				if (var && var->storage == StorageClassFunction)
					accessed_variables_to_block[var->self].insert(current_block->self);

				// Might try to copy a Phi variable here.
				notify_variable_access(args[2], current_block->self);
				break;
			}

			case OpLoad:
			{
				if (length < 3)
					return false;
				uint32_t ptr = args[2];
				auto *var = compiler.maybe_get_backing_variable(ptr);
				if (var && var->storage == StorageClassFunction)
					accessed_variables_to_block[var->self].insert(current_block->self);

				// Loaded value is a temporary.
				notify_variable_access(args[1], current_block->self);
				break;
			}

			case OpFunctionCall:
			{
				if (length < 3)
					return false;

				length -= 3;
				args += 3;
				for (uint32_t i = 0; i < length; i++)
				{
					auto *var = compiler.maybe_get_backing_variable(args[i]);
					if (var && var->storage == StorageClassFunction)
						accessed_variables_to_block[var->self].insert(current_block->self);

					// Cannot easily prove if argument we pass to a function is completely written.
					// Usually, functions write to a dummy variable,
					// which is then copied to in full to the real argument.

					// Might try to copy a Phi variable here.
					notify_variable_access(args[i], current_block->self);
				}

				// Return value may be a temporary.
				notify_variable_access(args[1], current_block->self);
				break;
			}

			case OpExtInst:
			{
				for (uint32_t i = 4; i < length; i++)
					notify_variable_access(args[i], current_block->self);
				notify_variable_access(args[1], current_block->self);
				break;
			}

<<<<<<< HEAD
				// Atomics shouldn't be able to access function-local variables.
				// Some GLSL builtins access a pointer.
=======
			case OpArrayLength:
				// Uses literals, but cannot be a phi variable, so ignore.
				break;

				// Atomics shouldn't be able to access function-local variables.
				// Some GLSL builtins access a pointer.

			case OpCompositeInsert:
			case OpVectorShuffle:
				// Specialize for opcode which contains literals.
				for (uint32_t i = 1; i < 4; i++)
					notify_variable_access(args[i], current_block->self);
				break;

			case OpCompositeExtract:
				// Specialize for opcode which contains literals.
				for (uint32_t i = 1; i < 3; i++)
					notify_variable_access(args[i], current_block->self);
				break;
>>>>>>> 56acf972

			default:
			{
				// Rather dirty way of figuring out where Phi variables are used.
				// As long as only IDs are used, we can scan through instructions and try to find any evidence that
				// the ID of a variable has been used.
				// There are potential false positives here where a literal is used in-place of an ID,
				// but worst case, it does not affect the correctness of the compile.
				// Exhaustive analysis would be better here, but it's not worth it for now.
				for (uint32_t i = 0; i < length; i++)
					notify_variable_access(args[i], current_block->self);
				break;
			}
			}
			return true;
		}

		Compiler &compiler;
		SPIRFunction &entry;
		std::unordered_map<uint32_t, std::unordered_set<uint32_t>> accessed_variables_to_block;
		std::unordered_map<uint32_t, std::unordered_set<uint32_t>> accessed_temporaries_to_block;
		std::unordered_map<uint32_t, uint32_t> result_id_to_type;
		std::unordered_map<uint32_t, std::unordered_set<uint32_t>> complete_write_variables_to_block;
		const SPIRBlock *current_block = nullptr;
	} handler(*this, entry);

	// First, we map out all variable access within a function.
	// Essentially a map of block -> { variables accessed in the basic block }
	this->traverse_all_reachable_opcodes(entry, handler);

	// Compute the control flow graph for this function.
	CFG cfg(*this, entry);

	// Analyze if there are parameters which need to be implicitly preserved with an "in" qualifier.
	analyze_parameter_preservation(entry, cfg, handler.accessed_variables_to_block,
	                               handler.complete_write_variables_to_block);

	unordered_map<uint32_t, uint32_t> potential_loop_variables;

	// For each variable which is statically accessed.
	for (auto &var : handler.accessed_variables_to_block)
	{
		DominatorBuilder builder(cfg);
		auto &blocks = var.second;
		auto &type = this->expression_type(var.first);

		// Figure out which block is dominating all accesses of those variables.
		for (auto &block : blocks)
		{
			// If we're accessing a variable inside a continue block, this variable might be a loop variable.
			// We can only use loop variables with scalars, as we cannot track static expressions for vectors.
			if (this->is_continue(block))
			{
				// Potentially awkward case to check for.
				// We might have a variable inside a loop, which is touched by the continue block,
				// but is not actually a loop variable.
				// The continue block is dominated by the inner part of the loop, which does not make sense in high-level
				// language output because it will be declared before the body,
				// so we will have to lift the dominator up to the relevant loop header instead.
				builder.add_block(continue_block_to_loop_header[block]);

				if (type.vecsize == 1 && type.columns == 1)
				{
					// The variable is used in multiple continue blocks, this is not a loop
					// candidate, signal that by setting block to -1u.
					auto &potential = potential_loop_variables[var.first];

					if (potential == 0)
						potential = block;
					else
						potential = ~(0u);
				}
			}
			builder.add_block(block);
		}

		builder.lift_continue_block_dominator();

		// Add it to a per-block list of variables.
		uint32_t dominating_block = builder.get_dominator();

		// If all blocks here are dead code, this will be 0, so the variable in question
		// will be completely eliminated.
		if (dominating_block)
		{
			auto &block = this->get<SPIRBlock>(dominating_block);
			block.dominated_variables.push_back(var.first);
			this->get<SPIRVariable>(var.first).dominator = dominating_block;
		}
	}

	for (auto &var : handler.accessed_temporaries_to_block)
	{
		auto itr = handler.result_id_to_type.find(var.first);

		if (itr == end(handler.result_id_to_type))
		{
			// We found a false positive ID being used, ignore.
			// This should probably be an assert.
			continue;
		}

		DominatorBuilder builder(cfg);

		// Figure out which block is dominating all accesses of those temporaries.
		auto &blocks = var.second;
		for (auto &block : blocks)
		{
			builder.add_block(block);

			// If a temporary is used in more than one block, we might have to lift continue block
			// access up to loop header like we did for variables.
			if (blocks.size() != 1 && this->is_continue(block))
				builder.add_block(continue_block_to_loop_header[block]);
		}

		uint32_t dominating_block = builder.get_dominator();
		if (dominating_block)
		{
			// If we touch a variable in the dominating block, this is the expected setup.
			// SPIR-V normally mandates this, but we have extra cases for temporary use inside loops.
			bool first_use_is_dominator = blocks.count(dominating_block) != 0;

			if (!first_use_is_dominator)
			{
				// This should be very rare, but if we try to declare a temporary inside a loop,
				// and that temporary is used outside the loop as well (spirv-opt inliner likes this)
				// we should actually emit the temporary outside the loop.
				hoisted_temporaries.insert(var.first);
				forced_temporaries.insert(var.first);

				auto &block_temporaries = get<SPIRBlock>(dominating_block).declare_temporary;
				block_temporaries.emplace_back(handler.result_id_to_type[var.first], var.first);
			}
		}
	}

	unordered_set<uint32_t> seen_blocks;

	// Now, try to analyze whether or not these variables are actually loop variables.
	for (auto &loop_variable : potential_loop_variables)
	{
		auto &var = this->get<SPIRVariable>(loop_variable.first);
		auto dominator = var.dominator;
		auto block = loop_variable.second;

		// The variable was accessed in multiple continue blocks, ignore.
		if (block == ~(0u) || block == 0)
			continue;

		// Dead code.
		if (dominator == 0)
			continue;

		uint32_t header = 0;

		// Find the loop header for this block.
		for (auto b : this->loop_blocks)
		{
			auto &potential_header = this->get<SPIRBlock>(b);
			if (potential_header.continue_block == block)
			{
				header = b;
				break;
			}
		}

		assert(header);
		auto &header_block = this->get<SPIRBlock>(header);

		// Now, there are two conditions we need to meet for the variable to be a loop variable.
		// 1. The dominating block must have a branch-free path to the loop header,
		// this way we statically know which expression should be part of the loop variable initializer.

		// Walk from the dominator, if there is one straight edge connecting
		// dominator and loop header, we statically know the loop initializer.
		bool static_loop_init = true;
		while (dominator != header)
		{
			auto &succ = cfg.get_succeeding_edges(dominator);
			if (succ.size() != 1)
			{
				static_loop_init = false;
				break;
			}

			auto &pred = cfg.get_preceding_edges(succ.front());
			if (pred.size() != 1 || pred.front() != dominator)
			{
				static_loop_init = false;
				break;
			}

			dominator = succ.front();
		}

		if (!static_loop_init)
			continue;

		// The second condition we need to meet is that no access after the loop
		// merge can occur. Walk the CFG to see if we find anything.
		auto &blocks = handler.accessed_variables_to_block[loop_variable.first];

		seen_blocks.clear();
		cfg.walk_from(seen_blocks, header_block.merge_block, [&](uint32_t walk_block) {
			// We found a block which accesses the variable outside the loop.
			if (blocks.find(walk_block) != end(blocks))
				static_loop_init = false;
		});

		if (!static_loop_init)
			continue;

		// We have a loop variable.
		header_block.loop_variables.push_back(loop_variable.first);
		// Need to sort here as variables come from an unordered container, and pushing stuff in wrong order
		// will break reproducability in regression runs.
		sort(begin(header_block.loop_variables), end(header_block.loop_variables));
		this->get<SPIRVariable>(loop_variable.first).loop_variable = true;
	}
}

uint64_t Compiler::get_buffer_block_flags(const SPIRVariable &var)
{
	auto &type = get<SPIRType>(var.basetype);
	assert(type.basetype == SPIRType::Struct);

	// Some flags like non-writable, non-readable are actually found
	// as member decorations. If all members have a decoration set, propagate
	// the decoration up as a regular variable decoration.
	uint64_t base_flags = meta[var.self].decoration.decoration_flags;

	if (type.member_types.empty())
		return base_flags;

	uint64_t all_members_flag_mask = ~(0ull);
	for (uint32_t i = 0; i < uint32_t(type.member_types.size()); i++)
		all_members_flag_mask &= get_member_decoration_mask(type.self, i);

	return base_flags | all_members_flag_mask;
}

bool Compiler::get_common_basic_type(const SPIRType &type, SPIRType::BaseType &base_type)
{
	if (type.basetype == SPIRType::Struct)
	{
		base_type = SPIRType::Unknown;
		for (auto &member_type : type.member_types)
		{
			SPIRType::BaseType member_base;
			if (!get_common_basic_type(get<SPIRType>(member_type), member_base))
				return false;

			if (base_type == SPIRType::Unknown)
				base_type = member_base;
			else if (base_type != member_base)
				return false;
		}
		return true;
	}
	else
	{
		base_type = type.basetype;
		return true;
	}
}

bool Compiler::ActiveBuiltinHandler::handle(spv::Op opcode, const uint32_t *args, uint32_t length)
{
	const auto add_if_builtin = [&](uint32_t id) {
		// Only handles variables here.
		// Builtins which are part of a block are handled in AccessChain.
		auto *var = compiler.maybe_get<SPIRVariable>(id);
		if (var && compiler.meta[id].decoration.builtin)
		{
			auto &type = compiler.get<SPIRType>(var->basetype);
			auto &flags =
			    type.storage == StorageClassInput ? compiler.active_input_builtins : compiler.active_output_builtins;
			flags |= 1ull << compiler.meta[id].decoration.builtin_type;
		}
	};

	switch (opcode)
	{
	case OpStore:
		if (length < 1)
			return false;

		add_if_builtin(args[0]);
		break;

	case OpCopyMemory:
		if (length < 2)
			return false;

		add_if_builtin(args[0]);
		add_if_builtin(args[1]);
		break;

	case OpCopyObject:
	case OpLoad:
		if (length < 3)
			return false;

		add_if_builtin(args[2]);
		break;

	case OpFunctionCall:
	{
		if (length < 3)
			return false;

		uint32_t count = length - 3;
		args += 3;
		for (uint32_t i = 0; i < count; i++)
			add_if_builtin(args[i]);
		break;
	}

	case OpAccessChain:
	case OpInBoundsAccessChain:
	{
		if (length < 4)
			return false;

		// Only consider global variables, cannot consider variables in functions yet, or other
		// access chains as they have not been created yet.
		auto *var = compiler.maybe_get<SPIRVariable>(args[2]);
		if (!var)
			break;

		// Required if we access chain into builtins like gl_GlobalInvocationID.
		add_if_builtin(args[2]);

		auto *type = &compiler.get<SPIRType>(var->basetype);

		// Start traversing type hierarchy at the proper non-pointer types.
		while (type->pointer)
		{
			assert(type->parent_type);
			type = &compiler.get<SPIRType>(type->parent_type);
		}

		auto &flags =
		    type->storage == StorageClassInput ? compiler.active_input_builtins : compiler.active_output_builtins;

		uint32_t count = length - 3;
		args += 3;
		for (uint32_t i = 0; i < count; i++)
		{
			// Arrays
			if (!type->array.empty())
			{
				type = &compiler.get<SPIRType>(type->parent_type);
			}
			// Structs
			else if (type->basetype == SPIRType::Struct)
			{
				uint32_t index = compiler.get<SPIRConstant>(args[i]).scalar();

				if (index < uint32_t(compiler.meta[type->self].members.size()))
				{
					auto &decorations = compiler.meta[type->self].members[index];
					if (decorations.builtin)
						flags |= 1ull << decorations.builtin_type;
				}

				type = &compiler.get<SPIRType>(type->member_types[index]);
			}
			else
			{
				// No point in traversing further. We won't find any extra builtins.
				break;
			}
		}
		break;
	}

	default:
		break;
	}

	return true;
}

void Compiler::update_active_builtins()
{
	active_input_builtins = 0;
	active_output_builtins = 0;
	ActiveBuiltinHandler handler(*this);
	traverse_all_reachable_opcodes(get<SPIRFunction>(entry_point), handler);
}

// Returns whether this shader uses a builtin of the storage class
bool Compiler::has_active_builtin(BuiltIn builtin, StorageClass storage)
{
	uint64_t flags;
	switch (storage)
	{
	case StorageClassInput:
		flags = active_input_builtins;
		break;
	case StorageClassOutput:
		flags = active_output_builtins;
		break;

	default:
		return false;
	}
	return flags & (1ull << builtin);
}

void Compiler::analyze_sampler_comparison_states()
{
	CombinedImageSamplerUsageHandler handler(*this);
	traverse_all_reachable_opcodes(get<SPIRFunction>(entry_point), handler);
	comparison_samplers = move(handler.comparison_samplers);
}

bool Compiler::CombinedImageSamplerUsageHandler::begin_function_scope(const uint32_t *args, uint32_t length)
{
	if (length < 3)
		return false;

	auto &func = compiler.get<SPIRFunction>(args[2]);
	const auto *arg = &args[3];
	length -= 3;

	for (uint32_t i = 0; i < length; i++)
	{
		auto &argument = func.arguments[i];
		dependency_hierarchy[argument.id].insert(arg[i]);
	}

	return true;
}

void Compiler::CombinedImageSamplerUsageHandler::add_hierarchy_to_comparison_samplers(uint32_t sampler)
{
	// Traverse the variable dependency hierarchy and tag everything in its path with comparison samplers.
	comparison_samplers.insert(sampler);
	for (auto &samp : dependency_hierarchy[sampler])
		add_hierarchy_to_comparison_samplers(samp);
}

bool Compiler::CombinedImageSamplerUsageHandler::handle(Op opcode, const uint32_t *args, uint32_t length)
{
	switch (opcode)
	{
	case OpAccessChain:
	case OpInBoundsAccessChain:
	case OpLoad:
	{
		if (length < 3)
			return false;
		dependency_hierarchy[args[1]].insert(args[2]);
		break;
	}

	case OpSampledImage:
	{
		if (length < 4)
			return false;

		uint32_t result_type = args[0];
		auto &type = compiler.get<SPIRType>(result_type);
		if (type.image.depth)
		{
			// This sampler must be a SamplerComparisionState, and not a regular SamplerState.
			uint32_t sampler = args[3];
			add_hierarchy_to_comparison_samplers(sampler);
		}
		return true;
	}

	default:
		break;
	}

	return true;
}

bool Compiler::buffer_is_hlsl_counter_buffer(uint32_t id) const
{
	if (meta.at(id).hlsl_magic_counter_buffer_candidate)
	{
		auto *var = maybe_get<SPIRVariable>(id);
		// Ensure that this is actually a buffer object.
		return var && (var->storage == StorageClassStorageBuffer ||
		               has_decoration(get<SPIRType>(var->basetype).self, DecorationBufferBlock));
	}
	else
		return false;
}

bool Compiler::buffer_get_hlsl_counter_buffer(uint32_t id, uint32_t &counter_id) const
{
	auto &name = get_name(id);
	uint32_t id_bound = get_current_id_bound();
	for (uint32_t i = 0; i < id_bound; i++)
	{
		if (meta[i].hlsl_magic_counter_buffer_candidate && meta[i].hlsl_magic_counter_buffer_name == name)
		{
			auto *var = maybe_get<SPIRVariable>(i);
			// Ensure that this is actually a buffer object.
			if (var && (var->storage == StorageClassStorageBuffer ||
			            has_decoration(get<SPIRType>(var->basetype).self, DecorationBufferBlock)))
			{
				counter_id = i;
				return true;
			}
		}
	}
	return false;
}

void Compiler::make_constant_null(uint32_t id, uint32_t type)
{
	auto &constant_type = get<SPIRType>(type);

	if (!constant_type.array.empty())
	{
		assert(constant_type.parent_type);
		uint32_t parent_id = increase_bound_by(1);
		make_constant_null(parent_id, constant_type.parent_type);

		if (!constant_type.array_size_literal.back())
			SPIRV_CROSS_THROW("Array size of OpConstantNull must be a literal.");

		vector<uint32_t> elements(constant_type.array.back());
		for (uint32_t i = 0; i < constant_type.array.back(); i++)
			elements[i] = parent_id;
		set<SPIRConstant>(id, type, elements.data(), uint32_t(elements.size()), false);
	}
	else if (!constant_type.member_types.empty())
	{
		uint32_t member_ids = increase_bound_by(uint32_t(constant_type.member_types.size()));
		vector<uint32_t> elements(constant_type.member_types.size());
		for (uint32_t i = 0; i < constant_type.member_types.size(); i++)
		{
			make_constant_null(member_ids + i, constant_type.member_types[i]);
			elements[i] = member_ids + i;
		}
		set<SPIRConstant>(id, type, elements.data(), uint32_t(elements.size()), false);
	}
	else
	{
		auto &constant = set<SPIRConstant>(id, type);
		constant.make_null(constant_type);
	}
}

const std::vector<spv::Capability> &Compiler::get_declared_capabilities() const
{
	return declared_capabilities;
}

const std::vector<std::string> &Compiler::get_declared_extensions() const
{
	return declared_extensions;
}

std::string Compiler::get_remapped_declared_block_name(uint32_t id) const
{
	auto itr = declared_block_names.find(id);
	if (itr != end(declared_block_names))
		return itr->second;
	else
	{
		auto &var = get<SPIRVariable>(id);
		auto &type = get<SPIRType>(var.basetype);
		auto &block_name = meta[type.self].decoration.alias;
		return block_name.empty() ? get_block_fallback_name(id) : block_name;
	}
}

bool Compiler::instruction_to_result_type(uint32_t &result_type, uint32_t &result_id, spv::Op op, const uint32_t *args,
                                          uint32_t length)
{
	// Most instructions follow the pattern of <result-type> <result-id> <arguments>.
	// There are some exceptions.
	switch (op)
	{
	case OpStore:
	case OpCopyMemory:
	case OpCopyMemorySized:
	case OpImageWrite:
	case OpAtomicStore:
	case OpAtomicFlagClear:
	case OpEmitStreamVertex:
	case OpEndStreamPrimitive:
	case OpControlBarrier:
	case OpMemoryBarrier:
	case OpGroupWaitEvents:
	case OpRetainEvent:
	case OpReleaseEvent:
	case OpSetUserEventStatus:
	case OpCaptureEventProfilingInfo:
	case OpCommitReadPipe:
	case OpCommitWritePipe:
	case OpGroupCommitReadPipe:
	case OpGroupCommitWritePipe:
		return false;

	default:
		if (length > 1)
		{
			result_type = args[0];
			result_id = args[1];
			return true;
		}
		else
			return false;
	}
}<|MERGE_RESOLUTION|>--- conflicted
+++ resolved
@@ -3317,10 +3317,6 @@
 				break;
 			}
 
-<<<<<<< HEAD
-				// Atomics shouldn't be able to access function-local variables.
-				// Some GLSL builtins access a pointer.
-=======
 			case OpArrayLength:
 				// Uses literals, but cannot be a phi variable, so ignore.
 				break;
@@ -3340,7 +3336,6 @@
 				for (uint32_t i = 1; i < 3; i++)
 					notify_variable_access(args[i], current_block->self);
 				break;
->>>>>>> 56acf972
 
 			default:
 			{
